--- conflicted
+++ resolved
@@ -12,11 +12,7 @@
     long_description = f.read()
 
 setup(
-<<<<<<< HEAD
-    name="attackcti",
-=======
     name="attackcti-thelok",
->>>>>>> 57d86c4a
     version="0.4.1",
     author="Roberto Rodriguez",
     description="MITRE ATTACK CTI Python Libary",

#!/usr/bin/env python

# ATT&CK Client Main Script
# Author: Roberto Rodriguez (@Cyb3rWard0g)
# License: BSD 3-Clause
# Reference:
# https://www.mitre.org/capabilities/cybersecurity/overview/cybersecurity-blog/attck%E2%84%A2-content-available-in-stix%E2%84%A2-20-via
# https://github.com/mitre/cti/blob/master/USAGE.md
# https://github.com/oasis-open/cti-python-stix2/issues/183
# https://stackoverflow.com/a/4406521

from stix2 import TAXIICollectionSource, Filter, CompositeDataSource, FileSystemSource
from stix2.utils import get_type_from_id
#from stix2.v20.sdo import *
from taxii2client.v20 import Collection
import json
import os
import warnings

ATTACK_STIX_COLLECTIONS = "https://cti-taxii.mitre.org/stix/collections/"
ENTERPRISE_ATTACK = "95ecc380-afe9-11e4-9b6c-751b66dd541e"
PRE_ATTACK = "062767bd-02d2-4b72-84ba-56caef0f8658"
MOBILE_ATTACK = "2f669986-b40b-4423-b720-4396ca6a462b"
ICS_ATTACK = "02c3ef24-9cd4-48f3-a99f-b74ce24f1d34"

ENTERPRISE_ATTACK_LOCAL_DIR = "enterprise-attack"
PRE_ATTACK_LOCAL_DIR = "pre-attack"
MOBILE_ATTACK_LOCAL_DIR = "mobile-attack"
ICS_ATTACK_LOCAL_DIR = "ics-attack"


class attack_client(object):
    """A Python Module for ATT&CK"""
    TC_ENTERPRISE_SOURCE = None
    TC_PRE_SOURCE = None
    TC_MOBILE_SOURCE = None
    TC_ICS_SOURCE = None
    COMPOSITE_DS = None

    def __init__(self, local_path=None):
        if local_path is not None and os.path.isdir(os.path.join(local_path, ENTERPRISE_ATTACK_LOCAL_DIR)) \
                                  and os.path.isdir(os.path.join(local_path, PRE_ATTACK_LOCAL_DIR)) \
                                  and os.path.isdir(os.path.join(local_path, MOBILE_ATTACK_LOCAL_DIR)) \
                                  and os.path.isdir(os.path.join(local_path, ICS_ATTACK_LOCAL_DIR)):
            self.TC_ENTERPRISE_SOURCE = FileSystemSource(os.path.join(local_path, ENTERPRISE_ATTACK_LOCAL_DIR))
            self.TC_PRE_SOURCE = FileSystemSource(os.path.join(local_path, PRE_ATTACK_LOCAL_DIR))
            self.TC_MOBILE_SOURCE = FileSystemSource(os.path.join(local_path, MOBILE_ATTACK_LOCAL_DIR))
            self.TC_ICS_SOURCE = FileSystemSource(os.path.join(local_path, ICS_ATTACK_LOCAL_DIR))
        else:
            ENTERPRISE_COLLECTION = Collection(ATTACK_STIX_COLLECTIONS + ENTERPRISE_ATTACK + "/")
            PRE_COLLECTION = Collection(ATTACK_STIX_COLLECTIONS + PRE_ATTACK + "/")
            MOBILE_COLLECTION = Collection(ATTACK_STIX_COLLECTIONS + MOBILE_ATTACK + "/")
            ICS_COLLECTION = Collection(ATTACK_STIX_COLLECTIONS + ICS_ATTACK + "/")

            self.TC_ENTERPRISE_SOURCE = TAXIICollectionSource(ENTERPRISE_COLLECTION)
            self.TC_PRE_SOURCE = TAXIICollectionSource(PRE_COLLECTION)
            self.TC_MOBILE_SOURCE = TAXIICollectionSource(MOBILE_COLLECTION)
            self.TC_ICS_SOURCE = TAXIICollectionSource(ICS_COLLECTION)

        self.COMPOSITE_DS = CompositeDataSource()
        self.COMPOSITE_DS.add_data_sources([self.TC_ENTERPRISE_SOURCE, self.TC_PRE_SOURCE, self.TC_MOBILE_SOURCE, self.TC_ICS_SOURCE])
            
    def translate_stix_objects(self, stix_objects):
        technique_stix_mapping = {
            "type": "type",
            "id": "id",
            "created_by_ref": "created_by_ref",
            "created": "created",
            "modified": "modified",
            "object_marking_refs": "object_marking_refs",
            "name": "technique",
            "description": "technique_description",
            "kill_chain_phases": "tactic",
            "x_mitre_detection": "technique_detection",
            "x_mitre_platforms": "platform",
            "x_mitre_data_sources": "data_sources",
            "x_mitre_defense_bypassed": "defense_bypassed",
            "x_mitre_permissions_required": "permissions_required",
            "x_mitre_effective_permissions": "effective_permissions",
            "x_mitre_system_requirements": "system_requirements",
            "x_mitre_network_requirements": "network_requirements",
            "x_mitre_remote_support": "remote_support",
            "x_mitre_contributors": "contributors",
            "x_mitre_detectable_by_common_defenses": "detectable_by_common_defenses",
            "x_mitre_detectable_by_common_defenses_explanation": "detectable_explanation",
            "x_mitre_difficulty_for_adversary": "difficulty_for_adversary",
            "x_mitre_difficulty_for_adversary_explanation": "difficulty_explanation",
            "x_mitre_tactic_type": "tactic_type",
            "x_mitre_impact_type": "impact_type",
            "x_mitre_is_subtechnique": "is_subtechnique",
            "external_references": "external_references"
        }
        mitigation_stix_mapping = {
            "type": "type",
            "id": "id",
            "created_by_ref": "created_by_ref",
            "created": "created",
            "modified": "modified",
            "name": "mitigation",
            "description": "mitigation_description",
            "external_references": "external_references",
            "x_mitre_old_attack_id": "old_mitigation_id"
        }
        group_stix_mapping = {
            "type": "type",
            "id": "id",
            "created_by_ref": "created_by_ref",
            "created": "created",
            "modified": "modified",
            "name": "group",
            "description": "group_description",
            "aliases": "group_aliases",
            "external_references": "external_references",
            "x_mitre_contributors": "contributors"
        }
        software_stix_mapping = {
            "type": "type",
            "id": "id",
            "created_by_ref": "created_by_ref",
            "created": "created",
            "modified": "modified",
            "name": "software",
            "description": "software_description",
            "labels": "software_labels",
            "x_mitre_aliases": "software_aliases",
            "x_mitre_platforms": "software_platform",
            "external_references": "external_references",
            "x_mitre_contributors": "contributors",
            "x_mitre_old_attack_id": "old_software_id"
        }
        data_component_stix_mapping = {
            "type": "type",
            "id": "id",
            "created_by_ref": "created_by_ref",
            "created": "created",
            "modified": "modified",
            "name": "data_component",
            "description": "data_component_description",
            "labels": "data_component_labels",
            "x_mitre_data_source_ref": "data_source",
        }
        relationship_stix_mapping = {
            "type": "type",
            "id": "id",
            "created_by_ref": "created_by_ref",
            "created": "created",
            "modified": "modified",
            "relationship_type": "relationship",
            "description": "relationship_description",
            "source_ref": "source_object",
            "target_ref": "target_object"
        }
        tactic_stix_mapping = {
            "type": "type",
            "id": "id",
            "created_by_ref": "created_by_ref",
            "created": "created",
            "modified": "modified",
            "object_marking_refs": "object_marking_refs",
            "name": "tactic",
            "description": "tactic_description",
            "x_mitre_shortname": "tactic_shortname",
            "external_references": "external_references"

        }
        matrix_stix_mapping = {
            "type": "type",
            "id": "id",
            "created_by_ref": "created_by_ref",
            "created": "created",
            "modified": "modified",
            "object_marking_refs": "object_marking_refs",
            "name": "matrix",
            "description": "matrix_description",
            "tactic_refs": "tactic_references",
            "external_references": "external_references"
        }
        identity_stix_mapping = {
            "type": "type",
            "id": "id",
            "created_by_ref": "created_by_ref",
            "created": "created",
            "definition_type": "marking_definition_type",
            "definition":"marking_definition"
        }
        marking_stix_mapping = {
            "type": "type",
            "id": "id",
            "created": "created",
            "modified": "modified",
            "object_marking_refs": "object_marking_refs",
            "name": "identity",
            "identity_class": "identity_class"
        }
        data_source_stix_mapping = {
            "type": "type",
            "id": "id",
            "created": "created",
            "modified": "modified",
            "name": "data_source",
            "description": "description",
            "created_by_ref": "created_by_ref",
            "external_references": "external_references",
            "x_mitre_platforms": "software_platform",
            "x_mitre_collection_layers": "collection_layers",
            "x_mitre_contributors": "contributors"
        }

        # ******** Helper Functions ********
        def handle_list(list_object, object_type):
            if object_type == "external_references":
                obj_dict['url'] = list_object[0]['url']
                obj_dict['matrix'] = list_object[0]['source_name']
                if obj_dict['type'] == 'attack-pattern':
                    for ref in list_object:
                        if ref['source_name'] == 'capec':
                            obj_dict['capec_id'] = ref['external_id']
                            obj_dict['capec_url'] = ref['url']
                    obj_dict['technique_id'] = list_object[0]['external_id']
                elif obj_dict['type'] == 'course-of-action':
                    obj_dict['mitigation_id'] = list_object[0]['external_id']
                elif obj_dict['type'] == 'group':
                    obj_dict['group_id'] = list_object[0]['external_id']
                elif obj_dict['type'] == 'software':
                    obj_dict['software_id'] = list_object[0]['external_id']
                elif obj_dict['type'] == 'tactic':
                    obj_dict['tactic_id'] = list_object[0]['external_id']
                elif obj_dict['type'] == 'matrix':
                    obj_dict['matrix_id'] = list_object[0]['external_id']
            elif object_type == "kill_chain_phases":
                tactic_list = list()
                for phase in list_object:
                    tactic_list.append(phase['phase_name'])
                obj_dict['tactic'] = tactic_list

        stix_objects_list = list()
        for obj in stix_objects:
            if isinstance(obj, dict):
                obj_dict = obj
            else:
                obj_dict = json.loads(obj.serialize()) # From STIX to Python Dict 
            dict_keys =  list(obj_dict.keys())
            for key in dict_keys:
                if obj['type'] == "attack-pattern":
                    stix_mapping = technique_stix_mapping
                elif obj['type'] == "course-of-action":
                    stix_mapping = mitigation_stix_mapping
                elif obj['type'] == "intrusion-set":
                    stix_mapping = group_stix_mapping
                elif obj['type'] == "malware" or obj['type'] == "tool":
                    stix_mapping = software_stix_mapping
                elif obj['type'] == "x-mitre-data-component":
                    stix_mapping = data_component_stix_mapping
                elif obj['type'] == "relationship":
                    stix_mapping = relationship_stix_mapping
                elif obj['type'] == "x-mitre-tactic":
                    stix_mapping = tactic_stix_mapping
                elif obj['type'] == "x-mitre-matrix":
                    stix_mapping = matrix_stix_mapping
                elif obj['type'] == "identity":
                    stix_mapping = identity_stix_mapping
                elif obj['type'] == "marking-definition":
                    stix_mapping = marking_stix_mapping
                elif obj['type'] == "x-mitre-data-source":
                    stix_mapping = data_source_stix_mapping
                else:
                    return stix_objects_list

                if key in stix_mapping.keys():
                    if key == "external_references" or key == "kill_chain_phases":
                        handle_list(obj_dict[key], key)
                    else:
                        new_key = stix_mapping[key]
                        obj_dict[new_key] = obj_dict.pop(key)
            stix_objects_list.append(obj_dict)
        return stix_objects_list

    def remove_revoked(self, stix_objects):
        non_revoked = list()
        for obj in stix_objects:
            if 'revoked' in obj.keys() and obj['revoked'] == True:
                continue
            else:
                non_revoked.append(obj)
        return non_revoked
    
    def extract_revoked(self, stix_objects):
        revoked = list()
        for obj in stix_objects:
            if 'revoked' in obj.keys() and obj['revoked'] == True:
                revoked.append(obj)
        return revoked
    
    def remove_deprecated(self, stix_objects):
        non_deprecated = list()
        for obj in stix_objects:
            if 'x_mitre_deprecated' in obj.keys() and obj['x_mitre_deprecated'] == True:
                continue
            else:
                non_deprecated.append(obj)
        return non_deprecated

    def extract_deprecated(self, stix_objects):
        deprecated = list()
        for obj in stix_objects:
            if 'x_mitre_deprecated' in obj.keys() and obj['x_mitre_deprecated'] == True:
                deprecated.append(obj)
        return deprecated

    # ******** Enterprise ATT&CK Technology Domain  *******
    def get_enterprise(self, stix_format=True):
        """ Extracts all the available STIX objects in the Enterprise ATT&CK matrix

        Args:
            stix_format (bool):  Returns results in original STIX format or friendly syntax (i.e. 'attack-pattern' or 'technique')

        Returns:
            List of STIX objects
        
        """
        enterprise_filter_objects = {
            "techniques": Filter("type", "=", "attack-pattern"),
            "mitigations": Filter("type", "=", "course-of-action"),
            "groups": Filter("type", "=", "intrusion-set"),
            "malware": Filter("type", "=", "malware"),
            "tools": Filter("type", "=", "tool"),
            "data-component": Filter("type", "=", "x-mitre-data-component"),
            "relationships": Filter("type", "=", "relationship"),
            "tactics": Filter("type", "=", "x-mitre-tactic"),
            "matrix": Filter("type", "=", "x-mitre-matrix"),
            "identity": Filter("type", "=", "identity"),
            "marking-definition": Filter("type", "=", "marking-definition")
        }
        enterprise_stix_objects = {}
        for key in enterprise_filter_objects:
            enterprise_stix_objects[key] = (self.TC_ENTERPRISE_SOURCE.query(enterprise_filter_objects[key]))
            if not stix_format:
                enterprise_stix_objects[key] = self.translate_stix_objects(enterprise_stix_objects[key])
        return enterprise_stix_objects

    def get_enterprise_techniques(self, stix_format=True):
        """ Extracts all the available techniques STIX objects in the Enterprise ATT&CK matrix

        Args:
            stix_format (bool):  Returns results in original STIX format or friendly syntax (i.e. 'attack-pattern' or 'technique')
        
        Returns:
            List of STIX objects
        """
        enterprise_techniques = self.TC_ENTERPRISE_SOURCE.query(Filter("type", "=", "attack-pattern"))
        if not stix_format:
            enterprise_techniques = self.translate_stix_objects(enterprise_techniques)
        return enterprise_techniques

    def get_enterprise_data_components(self, stix_format=True):
        """ Extracts all the available data components STIX objects in the Enterprise ATT&CK matrix

        Args:
            stix_format (bool):  Returns results in original STIX format or friendly syntax (i.e. 'attack-pattern' or 'technique')
        
        Returns:
            List of STIX objects
        """
        enterprise_data_components = self.TC_ENTERPRISE_SOURCE.query(Filter("type", "=", "x-mitre-data-component"))
        if not stix_format:
            enterprise_data_components = self.translate_stix_objects(enterprise_data_components)
        return enterprise_data_components

    def get_enterprise_mitigations(self, stix_format=True):
        """ Extracts all the available mitigations STIX objects in the Enterprise ATT&CK matrix

        Args:
            stix_format (bool):  Returns results in original STIX format or friendly syntax (i.e. 'attack-pattern' or 'technique')
        
        Returns:
            List of STIX objects
        
        """
        enterprise_mitigations = self.TC_ENTERPRISE_SOURCE.query(Filter("type", "=", "course-of-action"))
        if not stix_format:
            enterprise_mitigations = self.translate_stix_objects(enterprise_mitigations)
        return enterprise_mitigations
    
    def get_enterprise_groups(self, stix_format=True):
        """ Extracts all the available groups STIX objects in the Enterprise ATT&CK matrix

        Args:
            stix_format (bool):  Returns results in original STIX format or friendly syntax (i.e. 'attack-pattern' or 'technique')
        
        Returns:
            List of STIX objects
        
        """
        enterprise_groups = self.TC_ENTERPRISE_SOURCE.query(Filter("type", "=", "intrusion-set"))
        if not stix_format:
            enterprise_groups = self.translate_stix_objects(enterprise_groups)
        return enterprise_groups
    
    def get_enterprise_malware(self, stix_format=True):
        """ Extracts all the available malware STIX objects in the Enterprise ATT&CK matrix

        Args:
            stix_format (bool):  Returns results in original STIX format or friendly syntax (i.e. 'attack-pattern' or 'technique')
        
        Returns:
            List of STIX objects
        
        """
        enterprise_malware = self.TC_ENTERPRISE_SOURCE.query(Filter("type", "=", "malware"))
        if not stix_format:
            enterprise_malware = self.translate_stix_objects(enterprise_malware)
        return enterprise_malware
    
    def get_enterprise_tools(self, stix_format=True):
        """ Extracts all the available tools STIX objects in the Enterprise ATT&CK matrix

        Args:
            stix_format (bool):  Returns results in original STIX format or friendly syntax (i.e. 'attack-pattern' or 'technique')
        
        Returns:
            List of STIX objects
        
        """
        enterprise_tools = self.TC_ENTERPRISE_SOURCE.query(Filter("type", "=", "tool"))
        if not stix_format:
            enterprise_tools = self.translate_stix_objects(enterprise_tools)
        return enterprise_tools
    
    def get_enterprise_relationships(self, stix_format=True):
        """ Extracts all the available relationships STIX objects in the Enterprise ATT&CK matrix

        Args:
            stix_format (bool):  Returns results in original STIX format or friendly syntax (i.e. 'attack-pattern' or 'technique')
        
        Returns:
            List of STIX objects
        
        """
        enterprise_relationships = self.TC_ENTERPRISE_SOURCE.query(Filter("type", "=", "relationship"))
        if not stix_format:
            enterprise_relationships = self.translate_stix_objects(enterprise_relationships)
        return enterprise_relationships
    
    def get_enterprise_tactics(self, stix_format=True):
        """ Extracts all the available tactics STIX objects in the Enterprise ATT&CK matrix

        Args:
            stix_format (bool):  Returns results in original STIX format or friendly syntax (i.e. 'attack-pattern' or 'technique')
        
        Returns:
            List of STIX objects
        
        """
        enterprise_tactics = self.TC_ENTERPRISE_SOURCE.query(Filter("type", "=", "x-mitre-tactic"))
        if not stix_format:
            enterprise_tactics = self.translate_stix_objects(enterprise_tactics)
        return enterprise_tactics
    
    def get_enterprise_data_sources(self, stix_format=True):
        """ Extracts all the available data source STIX objects availalbe in the Enterprise ATT&CK matrix. This function filters all STIX objects by the type x-mitre-data-source.

        Args:
            stix_format (bool):  Returns results in original STIX format or friendly syntax (i.e. 'attack-pattern' or 'technique')
        
        Returns:
            List of STIX objects
        """
        enterprise_data_sources = self.TC_ENTERPRISE_SOURCE.query(Filter("type", "=", "x-mitre-data-source"))
        for ds in enterprise_data_sources:
            ds['data_components']= self.get_data_components_by_data_source(ds)
        if not stix_format:
            enterprise_data_sources = self.translate_stix_objects(enterprise_data_sources)
        return enterprise_data_sources

    # ******** Pre ATT&CK Domain [DEPRECATED] 11/23/2020 *******
    def get_pre(self, stix_format=True):
        """ Extracts all the available STIX objects in the Pre ATT&CK matrix [ DEPRECATED AS OF 11/23/2020 ]

        Args:
            stix_format (bool):  Returns results in original STIX format or friendly syntax (i.e. 'attack-pattern' or 'technique')
        
        Returns:
            List of STIX objects
        
        """

        warnings.warn("PRE ATT&CK is deprecated. It will be removed in future versions. Consider adjusting your application")

        pre_filter_objects = {
            "techniques": Filter("type", "=", "attack-pattern"),
            "groups": Filter("type", "=", "intrusion-set"),
            "relationships": Filter("type", "=", "relationship"),
            "tactics": Filter("type", "=", "x-mitre-tactic"),
            "matrix": Filter("type", "=", "x-mitre-matrix"),
            "identity": Filter("type", "=", "identity"),
            "marking-definition": Filter("type", "=", "marking-definition")
        }
        pre_stix_objects = {}
        for key in pre_filter_objects:
            pre_stix_objects[key] = self.TC_PRE_SOURCE.query(pre_filter_objects[key])
            if not stix_format:
                pre_stix_objects[key] = self.translate_stix_objects(pre_stix_objects[key])          
        return pre_stix_objects

    def get_pre_techniques(self, stix_format=True):
        """ Extracts all the available techniques STIX objects in the Pre ATT&CK matrix [ DEPRECATED AS OF 11/23/2020 ]

        Args:
            stix_format (bool):  Returns results in original STIX format or friendly syntax (i.e. 'attack-pattern' or 'technique')
        
        Returns:
            List of STIX objects
        
        """

        warnings.warn("PRE ATT&CK is deprecated. It will be removed in future versions. Consider adjusting your application")

        pre_techniques = self.TC_PRE_SOURCE.query(Filter("type", "=", "attack-pattern"))
        if not stix_format:
            pre_techniques = self.translate_stix_objects(pre_techniques)
        return pre_techniques

    def get_pre_groups(self, stix_format=True):
        """ Extracts all the available groups STIX objects in the Pre ATT&CK matrix [ DEPRECATED AS OF 11/23/2020 ]

        Args:
            stix_format (bool):  Returns results in original STIX format or friendly syntax (i.e. 'attack-pattern' or 'technique')
        
        Returns:
            List of STIX objects
        
        """

        warnings.warn("PRE ATT&CK is deprecated. It will be removed in future versions. Consider adjusting your application")

        pre_groups = self.TC_PRE_SOURCE.query(Filter("type", "=", "intrusion-set"))
        if not stix_format:
            pre_groups = self.translate_stix_objects(pre_groups)
        return pre_groups

    def get_pre_relationships(self, stix_format=True):
        """ Extracts all the available relationships STIX objects in the Pre ATT&CK matrix [ DEPRECATED AS OF 11/23/2020 ]

        Args:
            stix_format (bool):  Returns results in original STIX format or friendly syntax (i.e. 'attack-pattern' or 'technique')
        
        Returns:
            List of STIX objects
        
        """

        warnings.warn("PRE ATT&CK is deprecated. It will be removed in future versions. Consider adjusting your application")

        pre_relationships = self.TC_PRE_SOURCE.query(Filter("type", "=", "relationship"))
        if not stix_format:
            pre_relationships = self.translate_stix_objects(pre_relationships)
        return pre_relationships
    
    def get_pre_tactics(self, stix_format=True):
        """ Extracts all the available tactics STIX objects in the Pre ATT&CK matrix [ DEPRECATED AS OF 11/23/2020 ]

        Args:
            stix_format (bool):  Returns results in original STIX format or friendly syntax (i.e. 'attack-pattern' or 'technique')
        
        Returns:
            List of STIX objects
        
        """

        warnings.warn("PRE ATT&CK is deprecated. It will be removed in future versions. Consider adjusting your application")

        pre_tactics = self.TC_PRE_SOURCE.query(Filter("type", "=", "x-mitre-tactic"))
        if not stix_format:
            pre_tactics = self.translate_stix_objects(pre_tactics)
        return pre_tactics

    # ******** Mobile ATT&CK Technology Domain  *******
    def get_mobile(self, stix_format=True):
        """ Extracts all the available STIX objects in the Mobile ATT&CK matrix

        Args:
            stix_format (bool):  Returns results in original STIX format or friendly syntax (i.e. 'attack-pattern' or 'technique')
        
        Returns:
            List of STIX objects
        
        """

        mobile_filter_objects = {
            "techniques": Filter("type", "=", "attack-pattern"),
            "mitigations": Filter("type", "=", "course-of-action"),
            "groups": Filter("type", "=", "intrusion-set"),
            "malware": Filter("type", "=", "malware"),
            "tools": Filter("type", "=", "tool"),
            "relationships": Filter("type", "=", "relationship"),
            "tactics": Filter("type", "=", "x-mitre-tactic"),
            "matrix": Filter("type", "=", "x-mitre-matrix"),
            "identity": Filter("type", "=", "identity"),
            "marking-definition": Filter("type", "=", "marking-definition")
        }
        mobile_stix_objects = {}
        for key in mobile_filter_objects:
            mobile_stix_objects[key] = self.TC_MOBILE_SOURCE.query(mobile_filter_objects[key])
            if not stix_format:
                mobile_stix_objects[key] = self.translate_stix_objects(mobile_stix_objects[key])           
        return mobile_stix_objects
  
    def get_mobile_techniques(self, stix_format=True):
        """ Extracts all the available techniques STIX objects in the Mobile ATT&CK matrix

        Args:
            stix_format (bool):  Returns results in original STIX format or friendly syntax (i.e. 'attack-pattern' or 'technique')
        
        Returns:
            List of STIX objects
        
        """
        mobile_techniques = self.TC_MOBILE_SOURCE.query(Filter("type", "=", "attack-pattern"))
        if not stix_format:
            mobile_techniques = self.translate_stix_objects(mobile_techniques)
        return mobile_techniques
    
    def get_mobile_mitigations(self, stix_format=True):
        """ Extracts all the available mitigations STIX objects in the Mobile ATT&CK matrix

        Args:
            stix_format (bool):  Returns results in original STIX format or friendly syntax (i.e. 'attack-pattern' or 'technique')
        
        Returns:
            List of STIX objects
        
        """
        mobile_mitigations = self.TC_MOBILE_SOURCE.query(Filter("type", "=", "course-of-action"))
        if not stix_format:
            mobile_mitigations = self.translate_stix_objects(mobile_mitigations)
        return mobile_mitigations

    def get_mobile_groups(self, stix_format=True):
        """ Extracts all the available groups STIX objects in the Mobile ATT&CK matrix

        Args:
            stix_format (bool):  Returns results in original STIX format or friendly syntax (i.e. 'attack-pattern' or 'technique')
        
        Returns:
            List of STIX objects
        
        """
        mobile_groups = self.TC_MOBILE_SOURCE.query(Filter("type", "=", "intrusion-set"))
        if not stix_format:
            mobile_groups = self.translate_stix_objects(mobile_groups)
        return mobile_groups
    
    def get_mobile_malware(self, stix_format=True):
        """ Extracts all the available malware STIX objects in the Mobile ATT&CK matrix

        Args:
            stix_format (bool):  Returns results in original STIX format or friendly syntax (i.e. 'attack-pattern' or 'technique')
        
        Returns:
            List of STIX objects
        
        """
        mobile_malware = self.TC_MOBILE_SOURCE.query(Filter("type", "=", "malware"))
        if not stix_format:
            mobile_malware = self.translate_stix_objects(mobile_malware)
        return mobile_malware
    
    def get_mobile_tools(self, stix_format=True):
        """Extracts all the available tools STIX objects in the Mobile ATT&CK matrix

        Args:
            stix_format (bool):  Returns results in original STIX format or friendly syntax (i.e. 'attack-pattern' or 'technique')
        
        Returns:
            List of STIX objects
        
        """
        mobile_tools = self.TC_MOBILE_SOURCE.query(Filter("type", "=", "tool"))
        if not stix_format:
            mobile_tools = self.translate_stix_objects(mobile_tools)
        return mobile_tools

    def get_mobile_relationships(self, stix_format=True):
        """ Extracts all the available relationships STIX objects in the Mobile ATT&CK matrix

        Args:
            stix_format (bool):  Returns results in original STIX format or friendly syntax (i.e. 'attack-pattern' or 'technique')
        
        Returns:
            List of STIX objects
        
        """
        mobile_relationships = self.TC_MOBILE_SOURCE.query(Filter("type", "=", "relationship"))
        if not stix_format:
            mobile_relationships = self.translate_stix_objects(mobile_relationships)
        return mobile_relationships
    
    def get_mobile_tactics(self, stix_format=True):
        """ Extracts all the available tactics STIX objects in the Mobile ATT&CK matrix

        Args:
            stix_format (bool):  Returns results in original STIX format or friendly syntax (i.e. 'attack-pattern' or 'technique')
        
        Returns:
            List of STIX objects
        
        """
        mobile_tactics = self.TC_MOBILE_SOURCE.query(Filter("type", "=", "x-mitre-tactic"))
        if not stix_format:
            mobile_tactics = self.translate_stix_objects(mobile_tactics)
        return mobile_tactics
    
    # ******** ICS ATT&CK Technology Domain *******
    def get_ics(self, stix_format=True):
        """ Extracts all the available STIX objects in the ICS ATT&CK matrix

        Args:
            stix_format (bool):  Returns results in original STIX format or friendly syntax (i.e. 'attack-pattern' or 'technique')
        
        Returns:
            List of STIX objects
        
        """
        ics_filter_objects = {
            "techniques": Filter("type", "=", "attack-pattern"),
            "mitigations": Filter("type", "=", "course-of-action"),
            "groups": Filter("type", "=", "intrusion-set"),
            "malware": Filter("type", "=", "malware"),
            "relationships": Filter("type", "=", "relationship"),
            "tactics": Filter("type", "=", "x-mitre-tactic"),
            "matrix": Filter("type", "=", "x-mitre-matrix")
        }
        ics_stix_objects = {}
        for key in ics_filter_objects:
            ics_stix_objects[key] = self.TC_ICS_SOURCE.query(ics_filter_objects[key])
            if not stix_format:
                ics_stix_objects[key] = self.translate_stix_objects(ics_stix_objects[key])           
        return ics_stix_objects

    def get_ics_techniques(self, stix_format=True):
        """ Extracts all the available techniques STIX objects in the ICS ATT&CK matrix

        Args:
            stix_format (bool):  Returns results in original STIX format or friendly syntax (i.e. 'attack-pattern' or 'technique')
        
        Returns:
            List of STIX objects
        
        """
        ics_techniques = self.TC_ICS_SOURCE.query(Filter("type", "=", "attack-pattern"))
        if not stix_format:
            ics_techniques = self.translate_stix_objects(ics_techniques)
        return ics_techniques

    def get_ics_mitigations(self, stix_format=True):
        """ Extracts all the available mitigations STIX objects in the ICS ATT&CK matrix

        Args:
            stix_format (bool):  Returns results in original STIX format or friendly syntax (i.e. 'attack-pattern' or 'technique')
        
        Returns:
            List of STIX objects
        
        """
        ics_mitigations = self.TC_ICS_SOURCE.query(Filter("type", "=", "course-of-action"))
        if not stix_format:
            ics_mitigations = self.translate_stix_objects(ics_mitigations)
        return ics_mitigations

    def get_ics_groups(self, stix_format=True):
        """ Extracts all the available groups STIX objects in the ICS ATT&CK matrix

        Args:
            stix_format (bool):  Returns results in original STIX format or friendly syntax (i.e. 'attack-pattern' or 'technique')
        
        Returns:
            List of STIX objects
        
        """
        ics_groups = self.TC_ICS_SOURCE.query(Filter("type", "=", "intrusion-set"))
        if not stix_format:
            ics_groups = self.translate_stix_objects(ics_groups)
        return ics_groups

    def get_ics_malware(self, stix_format=True):
        """ Extracts all the available malware STIX objects in the ICS ATT&CK matrix

        Args:
            stix_format (bool):  Returns results in original STIX format or friendly syntax (i.e. 'attack-pattern' or 'technique')
        
        Returns:
            List of STIX objects
        
        """
        ics_malware = self.TC_ICS_SOURCE.query(Filter("type", "=", "malware"))
        if not stix_format:
            ics_malware = self.translate_stix_objects(ics_malware)
        return ics_malware

    def get_ics_relationships(self, stix_format=True):
        """ Extracts all the available relationships STIX objects in the ICS ATT&CK matrix

        Args:
            stix_format (bool):  Returns results in original STIX format or friendly syntax (i.e. 'attack-pattern' or 'technique')
        
        Returns:
            List of STIX objects
        
        """
        ics_relationships = self.TC_ICS_SOURCE.query(Filter("type", "=", "relationship"))
        if not stix_format:
            ics_relationships = self.translate_stix_objects(ics_relationships)
        return ics_relationships
    
    def get_ics_tactics(self, stix_format=True):
        """ Extracts all the available tactics STIX objects in the ICS ATT&CK matrix

        Args:
            stix_format (bool):  Returns results in original STIX format or friendly syntax (i.e. 'attack-pattern' or 'technique')
        
        Returns:
            List of STIX objects
        
        """
        ics_tactics = self.TC_ICS_SOURCE.query(Filter("type", "=", "x-mitre-tactic"))
        if not stix_format:
            ics_tactics = self.translate_stix_objects(ics_tactics)
        return ics_tactics

    # ******** Get All Functions ********
    def get_stix_objects(self, stix_format=True):
        enterprise_objects = self.get_enterprise()
        pre_objects = self.get_pre()
        mobile_objects = self.get_mobile()
        ics_objects = self.get_ics()
        for keypre in pre_objects.keys():
            for preobj in pre_objects[keypre]:
                if keypre in enterprise_objects.keys():
                    if preobj not in enterprise_objects[keypre]:
                        enterprise_objects[keypre].append(preobj)
        for keymob in mobile_objects.keys():
            for mobobj in mobile_objects[keymob]:
                if keymob in enterprise_objects.keys():
                    if mobobj not in enterprise_objects[keymob]:
                        enterprise_objects[keymob].append(mobobj)
        for keyics in ics_objects.keys():
            for icsobj in ics_objects[keyics]:
                if keyics in enterprise_objects.keys():
                    if icsobj not in enterprise_objects[keyics]:
                        enterprise_objects[keyics].append(icsobj)
        if not stix_format:
            for enterkey in enterprise_objects.keys():
                enterprise_objects[enterkey] = self.translate_stix_objects(enterprise_objects[enterkey])
        return enterprise_objects
    
    def get_techniques(self, stix_format=True):
        """ Extracts all the available techniques STIX objects across all ATT&CK matrices

        Args:
            stix_format (bool):  Returns results in original STIX format or friendly syntax (i.e. 'attack-pattern' or 'technique')
        
        Returns:
            List of STIX objects
        
        """
        all_techniques = self.COMPOSITE_DS.query(Filter("type", "=", "attack-pattern"))
        if not stix_format:
            all_techniques = self.translate_stix_objects(all_techniques)
        return all_techniques
    
    def get_groups(self, stix_format=True):
        """ Extracts all the available groups STIX objects across all ATT&CK matrices

        Args:
            stix_format (bool):  Returns results in original STIX format or friendly syntax (i.e. 'attack-pattern' or 'technique')
        
        Returns:
            List of STIX objects
        
        """
        all_groups = self.COMPOSITE_DS.query(Filter("type", "=", "intrusion-set"))
        if not stix_format:
            all_groups = self.translate_stix_objects(all_groups)
        return all_groups
   
    def get_mitigations(self, stix_format=True):
        """ Extracts all the available mitigations STIX objects across all ATT&CK matrices
        Args:
            stix_format (bool):  Returns results in original STIX format or friendly syntax (i.e. 'attack-pattern' or 'technique')
        """
        enterprise_mitigations = self.get_enterprise_mitigations()
        mobile_mitigations = self.get_mobile_mitigations()
        ics_mitigations = self.get_ics_mitigations()
        for mm in mobile_mitigations:
            if mm not in enterprise_mitigations:
                enterprise_mitigations.append(mm)
        for im in ics_mitigations:
            if im not in enterprise_mitigations:
                enterprise_mitigations.append(im)
        if not stix_format:
            enterprise_mitigations = self.translate_stix_objects(enterprise_mitigations)
        return enterprise_mitigations

    def get_data_components(self, stix_format=True):
        """ Extracts all the available data components STIX objects across all ATT&CK matrices
        Args:
            stix_format (bool):  Returns results in original STIX format or friendly syntax (i.e. 'attack-pattern' or 'technique')
        """
        enterprise_data_components = self.get_enterprise_data_components()
        mobile_data_components = self.get_mobile_data_components()
        ics_data_components = self.get_ics_data_components()
        for mdc in mobile_data_components:
            if mdc not in enterprise_data_components:
                enterprise_data_components.append(mdc)
        for idc in ics_data_components:
            if idc not in enterprise_data_components:
                enterprise_data_components.append(idc)
        if not stix_format:
            enterprise_data_components = self.translate_stix_objects(enterprise_data_components)
        return enterprise_data_components

    def get_software(self, stix_format=True):
        """ Extracts all the available software STIX objects across all ATT&CK matrices

        Args:
            stix_format (bool):  Returns results in original STIX format or friendly syntax (i.e. 'attack-pattern' or 'technique')
        
        Returns:
            List of STIX objects
        
        """
        enterprise_malware = self.get_enterprise_malware()
        enterprise_tools = self.get_enterprise_tools()
        mobile_malware = self.get_mobile_malware()
        mobile_tools = self.get_mobile_tools()
        ics_malware = self.get_ics_malware()
        for mt in mobile_tools:
            if mt not in enterprise_tools:
                enterprise_tools.append(mt)
        for mmal in mobile_malware:
            if mmal not in enterprise_malware:
                enterprise_malware.append(mmal)
        for imal in ics_malware:
            if imal not in enterprise_malware:
                enterprise_malware.append(imal)
        all_software = enterprise_tools + enterprise_malware
        if not stix_format:
            all_software = self.translate_stix_objects(all_software)
        return all_software
   
    def get_relationships(self, stix_format=True):
        """ Extracts all the available relationships STIX objects across all ATT&CK matrices

        Args:
            stix_format (bool):  Returns results in original STIX format or friendly syntax (i.e. 'attack-pattern' or 'technique')
        
        Returns:
            List of STIX objects
        
        """
        all_relationships = self.COMPOSITE_DS.query(Filter("type", "=", "relationship"))
        if not stix_format:
            all_relationships = self.translate_stix_objects(all_relationships)
        return all_relationships
    
    def get_tactics(self, stix_format=True):
        """ Extracts all the available tactics STIX objects across all ATT&CK matrices

        Args:
            stix_format (bool):  Returns results in original STIX format or friendly syntax (i.e. 'attack-pattern' or 'technique')
        
        Returns:
            List of STIX objects
        
        """
        all_tactics = self.COMPOSITE_DS.query(Filter("type", "=", "x-mitre-tactic"))
        if not stix_format:
            all_tactics = self.translate_stix_objects(all_tactics)
        return all_tactics
    
    def get_data_sources(self, stix_format=True):
        """ Extracts all the available data source STIX objects availalbe in the ATT&CK TAXII collections. This function filters all STIX objects by the type x-mitre-data-source and also retrieves data components for each data source object.

        Args:
            stix_format (bool):  Returns results in original STIX format or friendly syntax (i.e. 'attack-pattern' or 'technique')
        
        Returns:
            List of STIX objects
        
        """
        data_sources = self.get_enterprise_data_sources()
        if not stix_format:
            data_sources = self.translate_stix_objects(data_sources)
        return data_sources

    # ******** Custom Functions ********
    def get_technique_by_name(self, name, case=True, stix_format=True):
        """ Extracts technique STIX object by name across all ATT&CK matrices

        Args:
            case (bool) : case sensitive or not
            stix_format (bool):  Returns results in original STIX format or friendly syntax (i.e. 'attack-pattern' or 'technique')
        
        Returns:
            List of STIX objects
        
        """
        if not case:
            all_techniques = self.get_techniques()
            all_techniques_list = list()
            for tech in all_techniques:
                if name.lower() in tech['name'].lower():
                    all_techniques_list.append(tech)
        else:
            filter_objects = [
                Filter('type', '=', 'attack-pattern'),
                Filter('name', '=', name)
            ]
            all_techniques_list = self.COMPOSITE_DS.query(filter_objects)
        if not stix_format:
            all_techniques_list = self.translate_stix_objects(all_techniques_list)
        return all_techniques_list
    
    def get_techniques_by_content(self, name, case=True, stix_format=True):
        """ Extracts technique STIX object by content across all ATT&CK matrices

        Args:
            case (bool) : case sensitive or not
            stix_format (bool):  Returns results in original STIX format or friendly syntax (i.e. 'attack-pattern' or 'technique')
        
        Returns:
            List of STIX objects
        
        """
        all_techniques = self.get_techniques()
        all_techniques_list = list()
        for tech in all_techniques:
            if "description" in tech.keys():
                if name.lower() in tech['description'].lower():
                    all_techniques_list.append(tech)
        if not stix_format:
            all_techniques_list = self.translate_stix_objects(all_techniques_list)
        return all_techniques_list
    
    def get_techniques_by_platform(self, name, case=True, stix_format=True ):
        """ Extracts techniques STIX object by platform across all ATT&CK matrices

        Args:
            case (bool) : case sensitive or not
            stix_format (bool):  Returns results in original STIX format or friendly syntax (i.e. 'attack-pattern' or 'technique')
        
        Returns:
            List of STIX objects
        
        """
        if not case:
            all_techniques = self.get_techniques()
            all_techniques_list = list()
            for tech in all_techniques:
                if 'x_mitre_platforms' in tech.keys():
                    for platform in tech['x_mitre_platforms']:
                        if name.lower() in platform.lower():
                            all_techniques_list.append(tech)
        else:
            filter_objects = [
                Filter('type', '=', 'attack-pattern'),
                Filter('x_mitre_platforms', '=', name)
            ]
            all_techniques_list = self.COMPOSITE_DS.query(filter_objects)
        if not stix_format:
            all_techniques_list = self.translate_stix_objects(all_techniques_list)
        return all_techniques_list
    
    def get_techniques_by_tactic(self, name, case=True, stix_format=True ):
        """ Extracts techniques STIX objects by tactic accross all ATT&CK matrices

        Args:
            case (bool) : case sensitive or not
            stix_format (bool):  Returns results in original STIX format or friendly syntax (i.e. 'attack-pattern' or 'technique')
        
        Returns:
            List of STIX objects
        
        """
        if not case:
            all_techniques = self.get_techniques()
            all_techniques_list = list()
            for tech in all_techniques:
                if 'kill_chain_phases' in tech.keys():
                     if name.lower() in tech['kill_chain_phases'][0]['phase_name'].lower():
                        all_techniques_list.append(tech)
        else:
            filter_objects = [
                Filter('type', '=', 'attack-pattern'),
                Filter('kill_chain_phases.phase_name', '=', name)
            ]
            all_techniques_list = self.COMPOSITE_DS.query(filter_objects)
        if not stix_format:
            all_techniques_list = self.translate_stix_objects(all_techniques_list)
        return all_techniques_list

    def get_object_by_attack_id(self, object_type, attack_id, stix_format=True):
        """ Extracts STIX object by attack id accross all ATT&CK matrices

        Args:
            object_type (str) : Object type such as 'attack-pattern' or 'course-of-action' or 'intrusion-set' or 'malware' or 'tool or 'x-mitre-data-component'
            attack_id (str) : STIX object ID
            stix_format (bool):  Returns results in original STIX format or friendly syntax (i.e. 'attack-pattern' or 'technique')
        
        Returns:
            List of STIX objects
        
        """
        valid_objects = {'attack-pattern','course-of-action','intrusion-set','malware','tool','x-mitre-data-component'}
        if object_type not in valid_objects:
            raise ValueError("ERROR: Valid object must be one of %r" % valid_objects)
        else:
            filter_objects = [
                Filter('type', '=', object_type),
                Filter('external_references.external_id', '=', attack_id)
            ]
            all_stix_objects = self.COMPOSITE_DS.query(filter_objects)
            if not stix_format:
                all_stix_objects = self.translate_stix_objects(all_stix_objects)
            return all_stix_objects

    def get_group_by_alias(self, group_alias, case=True, stix_format=True):
        """ Extracts group STIX objects by alias name accross all ATT&CK matrices

        Args:
            group_alias (str) : Alias of threat actor group
            case (bool) : case sensitive or not
            stix_format (bool):  Returns results in original STIX format or friendly syntax (i.e. 'attack-pattern' or 'technique')
        
        Returns:
            List of STIX objects
        
        """
        if not case:
            all_groups = self.get_groups()
            all_groups_list = list()
            for group in all_groups:
                if "aliases" in group.keys():
                    for alias in group['aliases']:
                        if group_alias.lower() in alias.lower():
                            all_groups_list.append(group)
        else:
            filter_objects = [
                Filter('type', '=', 'intrusion-set'),
                Filter('aliases', '=', group_alias)
            ]
            all_groups_list = self.COMPOSITE_DS.query(filter_objects)
        if not stix_format:
            all_groups_list = self.translate_stix_objects(all_groups_list)
        return all_groups_list
    
    def get_techniques_since_time(self, timestamp, stix_format=True):
        """ Extracts techniques STIX objects since specific time accross all ATT&CK matrices

        Args:
            timestamp (timestamp): Timestamp
            stix_format (bool):  Returns results in original STIX format or friendly syntax (i.e. 'attack-pattern' or 'technique')
        
        Returns:
            List of STIX objects
        
        """
        filter_objects = [
            Filter('type', '=', 'attack-pattern'),
            Filter('created', '>', timestamp)
        ]
        all_techniques_list = self.COMPOSITE_DS.query(filter_objects)
        if not stix_format:
            all_techniques_list = self.translate_stix_objects(all_techniques_list)
        return all_techniques_list

    def get_relationships_by_object(self, stix_object, stix_format=True):
        """ Extracts relationship STIX objects by STIX object accross all ATT&CK matrices

        Args:
            stix_object (stix object) : STIX Object to exrtract relationships from
            stix_format (bool):  Returns results in original STIX format or friendly syntax (i.e. 'attack-pattern' or 'technique')
        
        Returns:
            List of STIX objects
        
        """
        if stix_object['type'] == 'course-of-action':
            relationships = self.COMPOSITE_DS.relationships(stix_object, 'mitigates', source_only=True)
        elif stix_object['type'] == 'x-mitre-data-component':
            relationships = self.COMPOSITE_DS.relationships(stix_object, 'detects', source_only=True)
        else:
            relationships = self.COMPOSITE_DS.relationships(stix_object, 'uses', source_only=True) + self.COMPOSITE_DS.relationships(stix_object, 'detects', target_only=True)
        if not stix_format:
            relationships = self.translate_stix_objects(relationships)
        return relationships
    
    def get_techniques_used_by_group(self, stix_object, stix_format=True):
        """ Extracts technique STIX objects used by one group accross all ATT&CK matrices

        Args:
            stix_object (stix object) : STIX Object group to extract techniques from
            stix_format (bool):  Returns results in original STIX format or friendly syntax (i.e. 'attack-pattern' or 'technique')
        
        Returns:
            List of STIX objects
        
        """
        relationships = self.get_relationships_by_object(stix_object)
        filter_objects = [
            Filter('type', '=', 'attack-pattern'),
            Filter('id', '=', [r.target_ref for r in relationships])
        ]
        try:
            enterprise_stix_objects = self.TC_ENTERPRISE_SOURCE.query(filter_objects)
        except:
            enterprise_stix_objects = []
        try:
            pre_stix_objects = self.TC_PRE_SOURCE.query(filter_objects)
        except:
            pre_stix_objects = []
        try:
            mobile_stix_objects = self.TC_MOBILE_SOURCE.query(filter_objects)
        except:
            mobile_stix_objects = []
        try:
            ics_stix_objects = self.TC_ICS_SOURCE.query(filter_objects)
        except:
            ics_stix_objects = []
        all_techniques_list = enterprise_stix_objects + pre_stix_objects + mobile_stix_objects + ics_stix_objects
        if not stix_format:
            all_techniques_list = self.translate_stix_objects(all_techniques_list)
        return all_techniques_list
    
    def get_techniques_used_by_all_groups(self, stix_format=True):
        """ Extracts technique STIX objects used by all groups accross all ATT&CK matrices

        Args:
            stix_format (bool):  Returns results in original STIX format or friendly syntax (i.e. 'attack-pattern' or 'technique')
        
        Returns:
            List of STIX objects
        
        """
        groups = self.get_groups()
        groups = self.remove_revoked(groups)
        techniques = self.get_techniques()
        group_relationships = list()
        group_techniques_ref = list()
        groups_use_techniques = list()
        filters = [
            Filter("type", "=", "relationship"),
            Filter('relationship_type','=','uses')
        ]
        relationships = self.COMPOSITE_DS.query(filters)
        
        for rel in relationships:
            if get_type_from_id(rel.source_ref) == 'intrusion-set'\
            and get_type_from_id(rel.target_ref) == 'attack-pattern':
                group_relationships.append(rel)
        
        for g in groups:
            for rel in group_relationships:
                if g['id'] == rel['source_ref']:
                    gs = json.loads(g.serialize())
                    gs['technique_ref'] = rel['target_ref']
                    gs['relationship_description'] = rel['description']
                    gs['relationship_id'] = rel['id']
                    group_techniques_ref.append(gs)
        
        for gt in group_techniques_ref:
            for t in techniques:
                if gt['technique_ref'] == t['id']:
                    if 'revoked' in t.keys():
                        gt['revoked'] = t['revoked']
                    tactic_list = list()
                    if 'kill_chain_phases' in t.keys():
                        tactic_list = t['kill_chain_phases']
                    gt['technique'] = t['name']
                    if 'description' in t.keys():
                        gt['technique_description'] = t['description']
                    gt['tactic'] = tactic_list
                    gt['technique_id'] = t['external_references'][0]['external_id']
                    gt['matrix'] =  t['external_references'][0]['source_name']
                    if 'x_mitre_platforms' in t.keys():
                        gt['platform'] = t['x_mitre_platforms']
                    if 'x_mitre_data_sources' in t.keys():
                        gt['data_sources'] = t['x_mitre_data_sources']
                    if 'x_mitre_permissions_required' in t.keys():
                        gt['permissions_required'] = t['x_mitre_permissions_required']
                    if 'x_mitre_effective_permissions' in t.keys():
                        gt['effective_permissions'] = t['x_mitre_effective_permissions']
                    groups_use_techniques.append(gt)
        if not stix_format:
            groups_use_techniques = self.translate_stix_objects(groups_use_techniques)
        return groups_use_techniques

    def get_software_used_by_group(self, stix_object, stix_format=True):
        """ Extracts software STIX objects used by one group accross all ATT&CK matrices

        Args:
            stix_object (stix object) : STIX Object group to extract software from
            stix_format (bool):  Returns results in original STIX format or friendly syntax (i.e. 'attack-pattern' or 'technique')
        
        Returns:
            List of STIX objects
        
        """
        relationships = self.get_relationships_by_object(stix_object)
        software_relationships = list()
        for relation in relationships:
            if get_type_from_id(relation.target_ref) in ['malware', 'tool']:
                software_relationships.append(relation)
        if len(software_relationships) == 0:
            return software_relationships
        filter_objects = [
            Filter('type', 'in', ['malware', 'tool']),
            Filter('id', '=', [r.target_ref for r in software_relationships])
        ]
        try:
            enterprise_stix_objects = self.TC_ENTERPRISE_SOURCE.query(filter_objects)
        except:
            enterprise_stix_objects = []
        try:
            pre_stix_objects = self.TC_PRE_SOURCE.query(filter_objects)
        except:
            pre_stix_objects = []
        try:
            mobile_stix_objects = self.TC_MOBILE_SOURCE.query(filter_objects)
        except:
            mobile_stix_objects = []
        try:
            ics_stix_objects = self.TC_ICS_SOURCE.query(filter_objects)
        except:
            ics_stix_objects = []
        all_software_list = enterprise_stix_objects + pre_stix_objects + mobile_stix_objects + ics_stix_objects
        if not stix_format:
            all_software_list = self.translate_stix_objects(all_software_list)
        return all_software_list

    def get_techniques_used_by_software(self, stix_object, stix_format=True):
        """ Extracts technique STIX objects used by software accross all ATT&CK matrices

        Args:
            stix_object (stix object) : STIX Object software to extract techniques from
            stix_format (bool):  Returns results in original STIX format or friendly syntax (i.e. 'attack-pattern' or 'technique')
        
        Returns:
            List of STIX objects
        
        """
        relationships = self.get_relationships_by_object(stix_object)
        software_relationships = list()
        for relation in relationships:
            if get_type_from_id(relation.source_ref) in ['malware', 'tool']:
                software_relationships.append(relation)
        if len(software_relationships) == 0:
            return software_relationships
        filter_objects = [
            Filter('type', '=', 'attack-pattern'),
            Filter('id', '=', [r.target_ref for r in software_relationships])
        ]
        try:
            enterprise_stix_objects = self.TC_ENTERPRISE_SOURCE.query(filter_objects)
        except:
            enterprise_stix_objects = []
        try:
            pre_stix_objects = self.TC_PRE_SOURCE.query(filter_objects)
        except:
            pre_stix_objects = []
        try:
            mobile_stix_objects = self.TC_MOBILE_SOURCE.query(filter_objects)
        except:
            mobile_stix_objects = []
        try:
            ics_stix_objects = self.TC_ICS_SOURCE.query(filter_objects)
        except:
            ics_stix_objects = []
        all_techniques_list = enterprise_stix_objects + pre_stix_objects + mobile_stix_objects + ics_stix_objects
        if not stix_format:
            all_techniques_list = self.translate_stix_objects(all_techniques_list)
        return all_techniques_list
    
    def get_techniques_used_by_group_software(self, stix_object, stix_format=True):
        """ Extracts technique STIX objects used by group software accross all ATT&CK matrices

        Args:
            stix_object (stix object) : STIX Object group software to extract techniques from
            stix_format (bool):  Returns results in original STIX format or friendly syntax (i.e. 'attack-pattern' or 'technique')
        
        Returns:
            List of STIX objects
        
        """
        # Get all relationships available for group
        relationships = self.get_relationships_by_object(stix_object)
        software_relationships = list()
        # Get all software relationships from group
        for relation in relationships:
            if get_type_from_id(relation.target_ref) in ['malware', 'tool']:
                software_relationships.append(relation)
        if len(software_relationships) == 0:
            return software_relationships
        # Get all used by the software that is used by group
        filter_objects = [
            Filter('type', '=', 'relationship'),
            Filter('relationship_type', '=', 'uses'),
            Filter('source_ref', 'in', [r.target_ref for r in software_relationships])
        ]
        try:
            enterprise_stix_objects = self.TC_ENTERPRISE_SOURCE.query(filter_objects)
        except:
            enterprise_stix_objects = []
        try:
            pre_stix_objects = self.TC_PRE_SOURCE.query(filter_objects)
        except:
            pre_stix_objects = []
        try:
            mobile_stix_objects = self.TC_MOBILE_SOURCE.query(filter_objects)
        except:
            mobile_stix_objects = []
        try:
            ics_stix_objects = self.TC_ICS_SOURCE.query(filter_objects)
        except:
            ics_stix_objects = []
        software_uses = enterprise_stix_objects + pre_stix_objects + mobile_stix_objects + ics_stix_objects
        # Get all techniques used by the software that is used by group
        filter_techniques = [
            Filter('type', '=', 'attack-pattern'),
            Filter('id', 'in', [s.target_ref for s in software_uses])
        ]
        try:
            enterprise_stix_objects = self.TC_ENTERPRISE_SOURCE.query(filter_techniques)
        except:
            enterprise_stix_objects = []
        try:
            pre_stix_objects = self.TC_PRE_SOURCE.query(filter_techniques)
        except:
            pre_stix_objects = []
        try:
            mobile_stix_objects = self.TC_MOBILE_SOURCE.query(filter_techniques)
        except:
            mobile_stix_objects = []
        try:
            ics_stix_objects = self.TC_ICS_SOURCE.query(filter_techniques)
        except:
            ics_stix_objects = []
        all_techniques_list = enterprise_stix_objects + pre_stix_objects + mobile_stix_objects + ics_stix_objects
        if not stix_format:
            all_techniques_list = self.translate_stix_objects(all_techniques_list)
        return all_techniques_list
    
    def get_techniques_mitigated_by_mitigation(self, stix_object, stix_format=True):
        """ Extracts technique STIX objects mitigated by one mitigation accross all ATT&CK matrices

        Args:
            stix_object (stix object) : STIX Object mitigation to extract techniques mitigated from
            stix_format (bool):  Returns results in original STIX format or friendly syntax (i.e. 'attack-pattern' or 'technique')
        
        Returns:
            List of STIX objects
        
        """
        relationships = self.get_relationships_by_object(stix_object)
        mitigation_relationships = list()
        for relation in relationships:
            if get_type_from_id(relation.source_ref) == 'course-of-action':
                mitigation_relationships.append(relation)
        if len(mitigation_relationships) == 0:
            return mitigation_relationships
        filter_objects = [
            Filter('type', '=', 'attack-pattern'),
            Filter('id', '=', [r.target_ref for r in mitigation_relationships])
        ]
        try:
            enterprise_stix_objects = self.TC_ENTERPRISE_SOURCE.query(filter_objects)
        except:
            enterprise_stix_objects = []
        try:
            pre_stix_objects = self.TC_PRE_SOURCE.query(filter_objects)
        except:
            pre_stix_objects = []
        try:
            mobile_stix_objects = self.TC_MOBILE_SOURCE.query(filter_objects)
        except:
            mobile_stix_objects = []
        try:
            ics_stix_objects = self.TC_ICS_SOURCE.query(filter_objects)
        except:
            ics_stix_objects = []
        all_techniques_list = enterprise_stix_objects + pre_stix_objects + mobile_stix_objects + ics_stix_objects
        if not stix_format:
            all_techniques_list = self.translate_stix_objects(all_techniques_list)
        return all_techniques_list
    
    def get_techniques_mitigated_by_all_mitigations(self, stix_format=True):
        """ Extracts technique STIX objects mitigated by all mitigations accross all ATT&CK matrices

        Args:
            stix_format (bool):  Returns results in original STIX format or friendly syntax (i.e. 'attack-pattern' or 'technique')
        
        Returns:
            List of STIX objects
        
        """
        # Get all relationships available
        relationships = self.get_relationships()
        # Get all mitigation relationships
        mitigation_relationships = list()
        for relation in relationships:
            if get_type_from_id(relation.source_ref) in ['course-of-action']:
                mitigation_relationships.append(relation)
        if len(mitigation_relationships) == 0:
            return mitigation_relationships
        # Get all techniques
        techniques = self.get_techniques()
        all_techniques_list = list()
        # loop through mitigation relationships to match technique
        for mr in mitigation_relationships:
            for t in techniques:
                if t['id'] == mr['target_ref']:
                    all_techniques_list.append(t)
        if not stix_format:
            all_techniques_list = self.translate_stix_objects(all_techniques_list)
        return all_techniques_list

<<<<<<< HEAD
    def get_data_sources_metadata(self):
        """ Extracts data sources metadata from all technique STIX objects accross all ATT&CK matrices. This function uses the x_mitre_data_sources field from attack-pattern objects. This function does NOT retrieve data sources as objects. Data sources as objects are now retrieved by the get_data_sources() function."""
=======
    def get_techniques_detected_by_all_data_components(self, stix_format=True):
        """ Extracts technique STIX objects detected by all data components accross all ATT&CK matrices

        Args:
            stix_format (bool):  Returns results in original STIX format or friendly syntax (i.e. 'attack-pattern' or 'technique')
        
        Returns:
            List of STIX objects
        
        """
        # Get all relationships available
        relationships = self.get_relationships()
        # Get all data component relationships
        data_component_relationships = list()
        for relation in relationships:
            if get_type_from_id(relation.source_ref) in ['x-mitre-data-component']:
                data_component_relationships.append(relation)
        if len(data_component_relationships) == 0:
            return data_component_relationships
        # Get all techniques
        techniques = self.get_techniques()
        all_techniques_list = list()
        # loop through data component relationships to match technique
        for dcr in data_component_relationships:
            for t in techniques:
                if t['id'] == dcr['target_ref']:
                    all_techniques_list.append(t)
        if not stix_format:
            all_techniques_list = self.translate_stix_objects(all_techniques_list)
        return all_techniques_list

    def get_techniques_detected_by_data_component(self, stix_object, stix_format=True):
        """ Extracts technique STIX objects detected by data component accross all ATT&CK matrices

        Args:
            stix_object (stix object) : STIX Object data component to extract techniques from
            stix_format (bool):  Returns results in original STIX format or friendly syntax (i.e. 'attack-pattern' or 'technique')
        
        Returns:
            List of STIX objects
        
        """
        relationships = self.get_relationships_by_object(stix_object)
        data_component_relationships = list()
        for relation in relationships:
            if get_type_from_id(relation.source_ref) in ['x-mitre-data-component']:
                data_component_relationships.append(relation)
        if len(data_component_relationships) == 0:
            return data_component_relationships
        filter_objects = [
            Filter('type', '=', 'attack-pattern'),
            Filter('id', '=', [r.target_ref for r in data_component_relationships])
        ]
        try:
            enterprise_stix_objects = self.TC_ENTERPRISE_SOURCE.query(filter_objects)
        except:
            enterprise_stix_objects = []
        try:
            pre_stix_objects = self.TC_PRE_SOURCE.query(filter_objects)
        except:
            pre_stix_objects = []
        try:
            mobile_stix_objects = self.TC_MOBILE_SOURCE.query(filter_objects)
        except:
            mobile_stix_objects = []
        try:
            ics_stix_objects = self.TC_ICS_SOURCE.query(filter_objects)
        except:
            ics_stix_objects = []
        all_techniques_list = enterprise_stix_objects + pre_stix_objects + mobile_stix_objects + ics_stix_objects
        if not stix_format:
            all_techniques_list = self.translate_stix_objects(all_techniques_list)
        return all_techniques_list

    def get_data_component_by_technique(self, stix_object, stix_format=True):
        """ Extracts data components STIX objects used by one technique accross all ATT&CK matrices

        Args:
            stix_object (stix object) : STIX Object technique to extract data component from
            stix_format (bool):  Returns results in original STIX format or friendly syntax (i.e. 'attack-pattern' or 'technique')
        
        Returns:
            List of STIX objects
        
        """
        relationships = self.get_relationships_by_object(stix_object)
        data_components_relationships = list()
        for relation in relationships:
            if get_type_from_id(relation.source_ref) in ['x-mitre-data-component']:
                data_components_relationships.append(relation)
        if len(data_components_relationships) == 0:
            return data_components_relationships
        filter_objects = [
            Filter('type', 'in', ['x-mitre-data-component']),
            Filter('id', '=', [r.source_ref for r in data_components_relationships])
        ]
        try:
            enterprise_stix_objects = self.TC_ENTERPRISE_SOURCE.query(filter_objects)
        except:
            enterprise_stix_objects = []
        try:
            pre_stix_objects = self.TC_PRE_SOURCE.query(filter_objects)
        except:
            pre_stix_objects = []
        try:
            mobile_stix_objects = self.TC_MOBILE_SOURCE.query(filter_objects)
        except:
            mobile_stix_objects = []
        try:
            ics_stix_objects = self.TC_ICS_SOURCE.query(filter_objects)
        except:
            ics_stix_objects = []
        all_data_component_list = enterprise_stix_objects + pre_stix_objects + mobile_stix_objects + ics_stix_objects
        if not stix_format:
            all_data_component_list = self.translate_stix_objects(all_data_component_list)
        return all_data_component_list

    def get_data_sources(self):
        """ Extracts data sources metadata from all technique STIX objects accross all ATT&CK matrices """
>>>>>>> f32c9a4e
        techniques = self.get_techniques()
        data_sources = []
        for t in techniques:
            if 'x_mitre_data_sources' in t.keys():
                data_sources += [d for d in t['x_mitre_data_sources'] if d not in data_sources]
        return data_sources

    def get_techniques_by_data_sources(self, *args, stix_format=True):
        """ Extracts technique STIX objects by specific data sources accross all ATT&CK matrices

        Args:
            stix_format (bool):  Returns results in original STIX format or friendly syntax (i.e. 'attack-pattern' or 'technique')
        
        Returns:
            List of STIX objects
        
        """
        techniques_results = []
        techniques = self.get_techniques()
        for d in args:
            for t in techniques:
                if 'x_mitre_data_sources' in t.keys() and [x for x in t['x_mitre_data_sources'] if d.lower() in x.lower()]:
                    if t not in techniques_results:
                        techniques_results.append(t)
        if not stix_format:
            techniques_results = self.translate_stix_objects(techniques_results)
        return techniques_results
    
    def export_groups_navigator_layers(self):
        """ Export group STIX objects metadata in MITRE Navigator Layers format """
        techniques_used = self.get_techniques_used_by_all_groups()
        groups = self.get_groups()
        groups = self.remove_revoked(groups)
        groups_list = []
        for g in groups:
            group_dict = dict()
            group_dict[g['name']] = []
            groups_list.append(group_dict)      
        for group in groups_list:
            for group_name,techniques_list in group.items():
                for gut in techniques_used:
                    if group_name == gut['name']:
                        technique_dict = dict()
                        technique_dict['techniqueId'] = gut['technique_id']
                        technique_dict['techniqueName'] = gut['technique']
                        technique_dict['comment'] = gut['relationship_description']
                        technique_dict['tactic'] = gut['tactic']
                        technique_dict['group_id'] = gut['external_references'][0]['external_id']
                        if 'data_sources' in gut.keys():
                            technique_dict['dataSources'] = gut['data_sources']
                        techniques_list.append(technique_dict)
        for group in groups_list:
            for k,v in group.items():
                if v:
                    actor_layer = {
                        "description": ("Enterprise techniques used by {0}, ATT&CK group {1} v1.0".format(k,v[0]['group_id'])),
                        "name": ("{0} ({1})".format(k,v[0]['group_id'])),
                        "domain": "mitre-enterprise",
                        "version": "3.0",
                        "techniques": [
                            {
                                "score": 1,
                                "techniqueID" : technique['techniqueId'],
                                "techniqueName" : technique['techniqueName'],
                                "comment": technique['comment']
                            } for technique in v
                        ],
                        "gradient": {
                            "colors": [
                                "#ffffff",
                                "#ff6666"
                            ],
                            "minValue": 0,
                            "maxValue": 1
                        },
                        "legendItems": [
                            {
                                "label": ("used by {}".format(k)),
                                "color": "#ff6666"
                            }
                        ]
                    }
                    with open(('{0}_{1}.json'.format(k,v[0]['group_id'])), 'w') as f:
                        f.write(json.dumps(actor_layer))
    
    def  get_data_components_by_data_source(self, stix_object, stix_format=True):
        """ Extracts data component STIX objects referenced by a data source STIX object.

        Args:
            stix_object (stix object) : STIX Object data source to retrieve data component SITX objects from.
            stix_format (bool):  Returns results in original STIX format or friendly syntax (i.e. 'attack-pattern' or 'technique')
        
        Returns:
            List of STIX objects
        
        """

        filter_objects = [
            Filter('type', '=', 'x-mitre-data-component'),
            Filter('x_mitre_data_source_ref', '=', stix_object['id'])
        ]
        data_components = self.TC_ENTERPRISE_SOURCE.query(filter_objects)
        if not stix_format:
            data_components = self.translate_stix_objects(data_components)
        return data_components<|MERGE_RESOLUTION|>--- conflicted
+++ resolved
@@ -1524,10 +1524,6 @@
             all_techniques_list = self.translate_stix_objects(all_techniques_list)
         return all_techniques_list
 
-<<<<<<< HEAD
-    def get_data_sources_metadata(self):
-        """ Extracts data sources metadata from all technique STIX objects accross all ATT&CK matrices. This function uses the x_mitre_data_sources field from attack-pattern objects. This function does NOT retrieve data sources as objects. Data sources as objects are now retrieved by the get_data_sources() function."""
-=======
     def get_techniques_detected_by_all_data_components(self, stix_format=True):
         """ Extracts technique STIX objects detected by all data components accross all ATT&CK matrices
 
@@ -1645,9 +1641,8 @@
             all_data_component_list = self.translate_stix_objects(all_data_component_list)
         return all_data_component_list
 
-    def get_data_sources(self):
-        """ Extracts data sources metadata from all technique STIX objects accross all ATT&CK matrices """
->>>>>>> f32c9a4e
+    def get_data_sources_metadata(self):
+        """ Extracts data sources metadata from all technique STIX objects accross all ATT&CK matrices. This function uses the x_mitre_data_sources field from attack-pattern objects. This function does NOT retrieve data sources as objects. Data sources as objects are now retrieved by the get_data_sources() function."""
         techniques = self.get_techniques()
         data_sources = []
         for t in techniques:

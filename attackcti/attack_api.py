#!/usr/bin/env python

# ATT&CK Client Main Script
# Author: Roberto Rodriguez (@Cyb3rWard0g)
# License: BSD 3-Clause
# Reference:
# https://www.mitre.org/capabilities/cybersecurity/overview/cybersecurity-blog/attck%E2%84%A2-content-available-in-stix%E2%84%A2-20-via
# https://github.com/mitre/cti/blob/master/USAGE.md
# https://github.com/oasis-open/cti-python-stix2/issues/183
# https://stackoverflow.com/a/4406521

from stix2 import TAXIICollectionSource, Filter, CompositeDataSource, FileSystemSource
from stix2.datastore.filters import apply_common_filters
from stix2.utils import get_type_from_id
#from stix2.v20.sdo import *
from taxii2client.v20 import Collection
import json
import os

from .models import *
from pydantic import TypeAdapter
from typing import List, Type, Dict, Any, Union

# os.environ['http_proxy'] = "http://xxxxxxx"
# os.environ['https_proxy'] = "https://xxxxxxx"

ATTACK_STIX_COLLECTIONS = "https://cti-taxii.mitre.org/stix/collections/"
ENTERPRISE_ATTACK = "95ecc380-afe9-11e4-9b6c-751b66dd541e"
PRE_ATTACK = "062767bd-02d2-4b72-84ba-56caef0f8658"
MOBILE_ATTACK = "2f669986-b40b-4423-b720-4396ca6a462b"
ICS_ATTACK = "02c3ef24-9cd4-48f3-a99f-b74ce24f1d34"

ENTERPRISE_ATTACK_LOCAL_DIR = "enterprise-attack"
PRE_ATTACK_LOCAL_DIR = "pre-attack"
MOBILE_ATTACK_LOCAL_DIR = "mobile-attack"
ICS_ATTACK_LOCAL_DIR = "ics-attack"

class attack_client(object):
    """A Python Module for ATT&CK"""
    TC_ENTERPRISE_SOURCE = None
    TC_PRE_SOURCE = None
    TC_MOBILE_SOURCE = None
    TC_ICS_SOURCE = None
    COMPOSITE_DS = None

    pydantic_model_mapping = {
        "techniques": Technique,
        "data-component": DataComponent,
        "mitigations": Mitigation,
        "groups": Group,
        "malware": Software,
        "tools": Software,
        "tool": Software,
        "data-source": DataSource,
        "relationships": Relationship,
        "tactics": Tactic,
        "matrix": Matrix,
        "identity": Identity,
        "marking-definition": MarkingDefinition,
        "campaigns": Campaign,
        "campaign": Campaign,
        "attack-pattern": Technique,
        "course-of-action": Mitigation,
        "intrusion-set": Group,
        "x-mitre-data-source": DataSource,
        "x-mitre-data-component": DataComponent
    }
    
    def __init__(self, local_path=None, include_pre_attack=False, proxies=None, verify=True):
        """
        Args:
            proxies - See https://requests.readthedocs.io/en/latest/user/advanced/#proxies
            verify - See https://requests.readthedocs.io/en/latest/user/advanced/#ssl-cert-verification
        """

        if local_path is not None and os.path.isdir(os.path.join(local_path, ENTERPRISE_ATTACK_LOCAL_DIR)) \
                                  and os.path.isdir(os.path.join(local_path, PRE_ATTACK_LOCAL_DIR)) \
                                  and os.path.isdir(os.path.join(local_path, MOBILE_ATTACK_LOCAL_DIR)) \
                                  and os.path.isdir(os.path.join(local_path, ICS_ATTACK_LOCAL_DIR)):
            self.TC_ENTERPRISE_SOURCE = FileSystemSource(os.path.join(local_path, ENTERPRISE_ATTACK_LOCAL_DIR))
            self.TC_PRE_SOURCE = FileSystemSource(os.path.join(local_path, PRE_ATTACK_LOCAL_DIR))
            self.TC_MOBILE_SOURCE = FileSystemSource(os.path.join(local_path, MOBILE_ATTACK_LOCAL_DIR))
            self.TC_ICS_SOURCE = FileSystemSource(os.path.join(local_path, ICS_ATTACK_LOCAL_DIR))
        else:
            ENTERPRISE_COLLECTION = Collection(ATTACK_STIX_COLLECTIONS + ENTERPRISE_ATTACK + "/", verify=verify, proxies=proxies)
            PRE_COLLECTION = Collection(ATTACK_STIX_COLLECTIONS + PRE_ATTACK + "/", verify=verify, proxies=proxies)
            MOBILE_COLLECTION = Collection(ATTACK_STIX_COLLECTIONS + MOBILE_ATTACK + "/", verify=verify, proxies=proxies)
            ICS_COLLECTION = Collection(ATTACK_STIX_COLLECTIONS + ICS_ATTACK + "/", verify=verify, proxies=proxies)

            self.TC_ENTERPRISE_SOURCE = TAXIICollectionSource(ENTERPRISE_COLLECTION)
            self.TC_PRE_SOURCE = TAXIICollectionSource(PRE_COLLECTION)
            self.TC_MOBILE_SOURCE = TAXIICollectionSource(MOBILE_COLLECTION)
            self.TC_ICS_SOURCE = TAXIICollectionSource(ICS_COLLECTION)

        self.COMPOSITE_DS = CompositeDataSource()
        self.COMPOSITE_DS.add_data_sources([self.TC_ENTERPRISE_SOURCE, self.TC_MOBILE_SOURCE, self.TC_ICS_SOURCE])

        if include_pre_attack:
            self.COMPOSITE_DS.add_data_sources([self.TC_PRE_SOURCE])
    
    def get_stix_objects(
        self, 
        source: TAXIICollectionSource, 
        filter_objects: Dict[str, Union[Filter, callable]], 
        stix_format: bool = True
    ) -> Dict[str, List[Union[Dict[str, Any], BaseModel]]]:
        """
        Retrieves STIX objects from the specified TAXII collection source based on the given filters or methods.
        Depending on the 'stix_format' flag, this function returns the STIX objects in their original format or 
        as parsed objects based on Pydantic models.

        Args:
            source (TAXIICollectionSource): The TAXII collection source to query for STIX objects.
            filter_objects (Dict[str, Union[Filter, Callable]]): A mapping of object types to their respective
                            TAXII filters or custom methods that return STIX objects.
            stix_format (bool, optional): If True, returns STIX objects in their original format. If False, returns the results
                                as parsed objects based on Pydantic models, providing a user-friendly representation.

        Returns:
            Dict[str, List[Union[Dict[str, Any], BaseModel]]]: A dictionary categorizing STIX objects by their types. 
            Each key represents an object type (e.g., 'techniques', 'campaigns'), and each value is a list of STIX objects 
            in their original format or parsed objects based on Pydantic models, depending on the 'stix_format' flag.
        """
        stix_objects_result = dict()
        for key, method_or_filter in filter_objects.items():
            if isinstance(method_or_filter, Filter):
                objects = source.query(method_or_filter)
            else:
                objects = method_or_filter()

            if not stix_format and hasattr(self, 'pydantic_model_mapping'):
                # Get the Pydantic model class for the current STIX object type
                pydantic_model = self.pydantic_model_mapping.get(key)
                # Parse the STIX objects using the appropriate Pydantic model
                if pydantic_model:
                    objects = self.parse_stix_objects(objects, pydantic_model)

            stix_objects_result[key] = objects

        return stix_objects_result

    def parse_stix_objects(self, stix_objects: List, model: Type[BaseModel]) -> List[Dict]:
        """
        Converts a list of STIX objects to dictionaries and parses them into the specified Pydantic model.

        Args:
            stix_objects (List): The list of STIX objects to parse.
            model (Type[BaseModel]): The Pydantic model class to use for parsing.

        Returns:
            List[Dict]: The parsed objects as dictionaries.
        """
        # Convert STIX objects to dictionaries
        objects_as_dicts = [json.loads(obj.serialize()) if not isinstance(obj, dict) else obj for obj in stix_objects]

        # Use TypeAdapter to validate and parse the dictionaries into Pydantic models
        type_adapter = TypeAdapter(List[model])
        parsed_objects = type_adapter.validate_python(objects_as_dicts)

        # Convert Pydantic models back to dictionaries for further use
        return [obj.model_dump() for obj in parsed_objects]

    def remove_revoked_deprecated(self, stix_objects: List) -> List:
        """
        Remove any revoked or deprecated objects from queries made to the data source.

        References:
        - https://github.com/mitre/cti/issues/127
        - https://github.com/mitre/cti/blob/master/USAGE.md#removing-revoked-and-deprecated-objects

        Args:
            stix_objects (List): List of STIX objects.

        Returns:
            List: List of STIX objects excluding revoked and deprecated ones.
        """
        return list(
            filter(
                lambda x: x.get("x_mitre_deprecated", False) is False and x.get("revoked", False) is False, stix_objects
            )
        )
    
    def extract_revoked(self, stix_objects: List) -> List:
        """
        Extract revoked objects from STIX objects.

        Reference:
        - https://stix2.readthedocs.io/en/latest/api/datastore/stix2.datastore.filters.html

        Args:
            stix_objects (List): List of STIX objects.

        Returns:
            List: List of revoked STIX objects.
        """
        return list(
            apply_common_filters(
                stix_objects,
                [Filter('revoked', '=', True)]
            )
        )
    
    def extract_deprecated(self, stix_objects: List) -> List:
        """
        Extract deprecated objects from STIX objects.

        Reference:
        - https://stix2.readthedocs.io/en/latest/api/datastore/stix2.datastore.filters.html

        Args:
            stix_objects (List): List of STIX objects.

        Returns:
            List: List of deprecated STIX objects.
        """
        return list(
            apply_common_filters(
                stix_objects,
                [Filter('x_mitre_deprecated', '=', True)]
            )
        )

    # ******** Enterprise ATT&CK Technology Domain  *******
    def get_enterprise(self, stix_format: bool = True) -> Dict[str, List[Union[Dict[str, Any], Any]]]:
        """
        Extracts all available STIX objects from the Enterprise ATT&CK matrix. Depending on the 'stix_format' flag,
        the function either returns STIX objects in their original format or as parsed objects represented as dictionaries.

        Args:
            stix_format (bool, optional): If True, returns results in the original STIX format. If False, returns the results
                                        in a parsed and user-friendly format as dictionaries, structured according to the Pydantic model's schema.

        Returns:
            Dict[str, List[Union[Dict[str, Any], Any]]]: A dictionary categorizing STIX objects by their types.
            Each key represents an object type (e.g., 'techniques', 'campaigns'), and each value is a list of STIX objects 
            in their original format or as dictionaries representing the parsed data, depending on the 'stix_format' flag.
        """
        enterprise_filter_objects = {
            "techniques": self.get_enterprise_techniques,
            "data-component": self.get_enterprise_data_components,
            "mitigations": self.get_enterprise_mitigations,
            "groups": self.get_enterprise_groups,
            "malware": self.get_enterprise_malware,
            "tools": self.get_enterprise_tools,
            "data-source": self.get_enterprise_data_sources,
            "relationships": self.get_enterprise_relationships,
            "tactics": self.get_enterprise_tactics,
            "matrix": Filter("type", "=", "x-mitre-matrix"),
            "identity": Filter("type", "=", "identity"),
            "marking-definition": Filter("type", "=", "marking-definition"),
            "campaigns": self.get_enterprise_campaigns
        }

        return self.get_stix_objects(self.TC_ENTERPRISE_SOURCE, enterprise_filter_objects, stix_format)

    def get_enterprise_campaigns(self, skip_revoked_deprecated: bool = True, stix_format: bool = True) -> List:
        """
        Extracts all available campaigns from the Enterprise ATT&CK matrix. Depending on the 'stix_format' flag,
        this function either returns a list of STIX objects in their original format or as parsed objects (Dictionaries)
        following a structure defined by Pydantic models.

        Args:
            skip_revoked_deprecated (bool, optional): If True, filters out revoked and deprecated campaign objects.
                                                    Default is True.
            stix_format (bool, optional): If True, returns campaign objects in their original STIX format. If False,
                                        returns campaigns as custom dictionaries parsed according to the Campaign Pydantic model.
                                        Default is True.

        Returns:
            List: A list of campaign objects, either as raw STIX objects or as custom dictionaries
                    following the structure defined by the Campaign Pydantic model, depending on the 'stix_format' flag.
        """
        enterprise_campaigns = self.TC_ENTERPRISE_SOURCE.query([Filter("type", "=", "campaign")])

        if skip_revoked_deprecated:
            enterprise_campaigns = self.remove_revoked_deprecated(enterprise_campaigns)
        
        if not stix_format:
            enterprise_campaigns = self.parse_stix_objects(enterprise_campaigns, Campaign)
        
        return enterprise_campaigns

    def get_enterprise_techniques(
        self, 
        skip_revoked_deprecated: bool = True, 
        include_subtechniques: bool = True, 
        enrich_data_sources: bool = False, 
        stix_format: bool = True
    ) -> List:
        """
        Extracts all available techniques from the Enterprise ATT&CK matrix. Depending on the 'stix_format' flag,
        this function either returns a list of STIX objects in their original format or as parsed objects (Dictionaries)
        following a structure defined by Pydantic models. It can also include sub-techniques and add data component and
        data source context to each technique if specified.

        Args:
            skip_revoked_deprecated (bool, optional): If True, filters out revoked and deprecated technique objects.
                                                    Default is True.
            include_subtechniques (bool, optional): If True, includes both techniques and sub-techniques in the results.
                                                    Default is True.
            enrich_data_sources (bool, optional): If True, adds data component and data source context to each technique.
                                                Default is False.
            stix_format (bool, optional): If True, returns technique objects in their original STIX format. If False,
                                        returns techniques as custom dictionaries parsed according to the Technique Pydantic model.
                                        Default is True.

        Returns:
            List: A list of technique objects, either as raw STIX objects or as custom dictionaries
                following the structure defined by the Technique Pydantic model, depending on the 'stix_format' flag.
        """  
        if include_subtechniques:
            enterprise_techniques = self.TC_ENTERPRISE_SOURCE.query(Filter("type", "=", "attack-pattern"))
        else:
            enterprise_techniques = self.TC_ENTERPRISE_SOURCE.query([
                Filter("type", "=", "attack-pattern"),
                Filter('x_mitre_is_subtechnique', '=', False)
            ])

        if skip_revoked_deprecated:
            enterprise_techniques = self.remove_revoked_deprecated(enterprise_techniques)

        if enrich_data_sources:
            enterprise_techniques = self.enrich_techniques_data_sources(enterprise_techniques)
        
        if not stix_format:
            enterprise_techniques = self.parse_stix_objects(enterprise_techniques, Technique)
        
        return enterprise_techniques

    def get_enterprise_data_components(self, stix_format: bool = True) -> List:
        """
        Extracts all available data components from the Enterprise ATT&CK matrix. Depending on the 'stix_format' flag,
        this function either returns a list of STIX objects in their original format or as parsed objects (Dictionaries)
        following a structure defined by Pydantic models.

        Args:
            stix_format (bool, optional): If True, returns data component objects in their original STIX format. If False,
                                        returns data components as custom dictionaries parsed according to the DataComponent Pydantic model.
                                        Default is True.

        Returns:
            List: A list of data component objects, either as raw STIX objects or as custom dictionaries
                following the structure defined by the DataComponent Pydantic model, depending on the 'stix_format' flag.
        """
        enterprise_data_components = self.TC_ENTERPRISE_SOURCE.query(Filter("type", "=", "x-mitre-data-component"))
        if not stix_format:
            enterprise_data_components = self.parse_stix_objects(enterprise_data_components, DataComponent)
        return enterprise_data_components

    def get_enterprise_mitigations(self, stix_format: bool = True) -> List:
        """
        Extracts all available mitigations from the Enterprise ATT&CK matrix. Depending on the 'stix_format' flag,
        this function either returns a list of STIX objects in their original format or as parsed objects (Dictionaries)
        following a structure defined by Pydantic models.

        Args:
            stix_format (bool, optional): If True, returns mitigation objects in their original STIX format. If False,
                                        returns mitigations as custom dictionaries parsed according to the Mitigation Pydantic model.
                                        Default is True.

        Returns:
            List: A list of mitigation objects, either as raw STIX objects or as custom dictionaries
                following the structure defined by the Mitigation Pydantic model, depending on the 'stix_format' flag.
        """
        enterprise_mitigations = self.TC_ENTERPRISE_SOURCE.query(Filter("type", "=", "course-of-action"))
        if not stix_format:
            enterprise_mitigations = self.parse_stix_objects(enterprise_mitigations, Mitigation)
        return enterprise_mitigations
    
    def get_enterprise_groups(self, skip_revoked_deprecated: bool = True, stix_format:bool =True) -> List:
        """
        Extracts all available groups from the Enterprise ATT&CK matrix. Depending on the 'stix_format' flag,
        this function either returns a list of STIX objects in their original format or as parsed objects (Dictionaries)
        following a structure defined by Pydantic models.

        Args:
            skip_revoked_deprecated (bool, optional): If True, filters out revoked and deprecated group objects.
                                                    Default is True.
            stix_format (bool, optional): If True, returns group objects in their original STIX format. If False,
                                        returns groups as custom dictionaries parsed according to the Group Pydantic model.
                                        Default is True.

        Returns:
            List: A list of group objects, either as raw STIX objects or as custom dictionaries
                following the structure defined by the Group Pydantic model, depending on the 'stix_format' flag.
        """
        enterprise_groups = self.TC_ENTERPRISE_SOURCE.query(Filter("type", "=", "intrusion-set"))

        if skip_revoked_deprecated:
            enterprise_groups = self.remove_revoked_deprecated(enterprise_groups)
        
        if not stix_format:
            enterprise_groups = self.parse_stix_objects(enterprise_groups, Group)
        return enterprise_groups
    
    def get_enterprise_malware(self, stix_format: bool = True) -> List:
        """
        Extracts all available malware from the Enterprise ATT&CK matrix. Depending on the 'stix_format' flag,
        this function either returns a list of STIX objects in their original format or as parsed objects (Dictionaries)
        following a structure defined by Pydantic models.

        Args:
            stix_format (bool, optional): If True, returns malware objects in their original STIX format. If False,
                                        returns malware objects as custom dictionaries parsed according to the Software Pydantic model.
                                        Default is True.

        Returns:
            List: A list of malware objects, either as raw STIX objects or as custom dictionaries
                following the structure defined by the Software Pydantic model, depending on the 'stix_format' flag.
        """
        enterprise_malware = self.TC_ENTERPRISE_SOURCE.query(Filter("type", "=", "malware"))
        if not stix_format:
            enterprise_malware = self.parse_stix_objects(enterprise_malware, Software)
        return enterprise_malware
    
    def get_enterprise_tools(self, stix_format: bool = True) -> List:
        """
        Extracts all available tools from the Enterprise ATT&CK matrix. Depending on the 'stix_format' flag,
        this function either returns a list of STIX objects in their original format or as parsed objects (Dictionaries)
        following a structure defined by Pydantic models.

        Args:
            stix_format (bool, optional): If True, returns tool objects in their original STIX format. If False,
                                        returns tools as custom dictionaries parsed according to the Software Pydantic model.
                                        Default is True.

        Returns:
            List: A list of tool objects, either as raw STIX objects or as custom dictionaries
                following the structure defined by the Software Pydantic model, depending on the 'stix_format' flag.
        """
        enterprise_tools = self.TC_ENTERPRISE_SOURCE.query(Filter("type", "=", "tool"))
        if not stix_format:
            enterprise_tools = self.parse_stix_objects(enterprise_tools, Software)
        return enterprise_tools
    
    def get_enterprise_relationships(self, stix_format: bool = True) -> List:
        """
        Extracts all available relationships from the Enterprise ATT&CK matrix. Depending on the 'stix_format' flag,
        this function either returns a list of STIX objects in their original format or as parsed objects (Dictionaries)
        following a structure defined by Pydantic models.

        Args:
            stix_format (bool, optional): If True, returns relationship objects in their original STIX format. If False,
                                        returns relationships as custom dictionaries parsed according to the Relationship Pydantic model.
                                        Default is True.

        Returns:
            List: A list of relationship objects, either as raw STIX objects or as custom dictionaries
                following the structure defined by the Relationship Pydantic model, depending on the 'stix_format' flag.
        """
        enterprise_relationships = self.TC_ENTERPRISE_SOURCE.query(Filter("type", "=", "relationship"))
        if not stix_format:
            enterprise_relationships = self.parse_stix_objects(enterprise_relationships, Relationship)
        return enterprise_relationships
    
    def get_enterprise_tactics(self, stix_format: bool = True) -> List:
        """
        Extracts all available tactics from the Enterprise ATT&CK matrix. Depending on the 'stix_format' flag,
        this function either returns a list of STIX objects in their original format or as parsed objects (Dictionaries)
        following a structure defined by Pydantic models.

        Args:
            stix_format (bool, optional): If True, returns tactics objects in their original STIX format. If False,
                                        returns tactics as custom objects parsed according to the Tactic Pydantic model.
                                        Default is True.

        Returns:
            List: A list of tactic objects, either as raw STIX objects or as custom dictionaries
                following the structure defined by the Tactic Pydantic model, depending on the 'stix_format' flag.
        """
        enterprise_tactics = self.TC_ENTERPRISE_SOURCE.query(Filter("type", "=", "x-mitre-tactic"))
        if not stix_format:
            enterprise_tactics = self.parse_stix_objects(enterprise_tactics, Tactic)
        return enterprise_tactics
    
    def get_enterprise_data_sources(self, include_data_components: bool = False, stix_format: bool = True) -> List:
        """
        Extracts all available data sources from the Enterprise ATT&CK matrix. Depending on the 'stix_format' flag,
        this function either returns a list of STIX objects in their original format or as parsed objects (Dictionaries)
        following a structure defined by Pydantic models. It can also include related data components if specified.

        Args:
            include_data_components (bool, optional): If True, includes related data components in the results.
                                                    Default is False.
            stix_format (bool, optional): If True, returns data source objects in their original STIX format. If False,
                                        returns data sources as custom objects parsed according to the DataSources Pydantic model.
                                        Default is True.

        Returns:
            List: A list of data source objects, either as raw STIX objects or as custom dictionaries
                following the structure defined by the DataSource Pydantic model, depending on the 'stix_format' flag.
        """
        enterprise_data_sources = self.TC_ENTERPRISE_SOURCE.query(Filter("type", "=", "x-mitre-data-source"))
        if include_data_components:
            for ds in enterprise_data_sources:
                ds['data_components']= self.get_data_components_by_data_source(ds)
        if not stix_format:
            enterprise_data_sources = self.parse_stix_objects(enterprise_data_sources, DataSource)
        return enterprise_data_sources

    # ******** Mobile ATT&CK Technology Domain  *******
    def get_mobile(self, stix_format: bool = True) -> Dict[str, List[Union[Dict[str, Any], Any]]]:
        """
        Extracts all available STIX objects from the Mobile ATT&CK matrix. Depending on the 'stix_format' flag,
        the function either returns STIX objects in their original format or as parsed objects represented as dictionaries.

        Args:
            stix_format (bool, optional): If True, returns results in the original STIX format. If False, returns the results
                                        in a parsed and user-friendly format as dictionaries, structured according to the Pydantic model's schema.

        Returns:
            Dict[str, List[Union[Dict[str, Any], Any]]]: A dictionary categorizing STIX objects by their types.
            Each key represents an object type (e.g., 'techniques', 'campaigns'), and each value is a list of STIX objects 
            in their original format or as dictionaries representing the parsed data, depending on the 'stix_format' flag.
        """
        mobile_filter_objects = {
            "techniques": self.get_mobile_techniques,
            "data-component": self.get_mobile_data_components,
            "mitigations": self.get_mobile_mitigations,
            "groups": self.get_mobile_groups,
            "malware": self.get_mobile_malware,
            "tools": self.get_mobile_tools,
            "data-source": self.get_mobile_data_sources,
            "relationships": self.get_mobile_relationships,
            "tactics": self.get_mobile_tactics,
            "matrix": Filter("type", "=", "x-mitre-matrix"),
            "identity": Filter("type", "=", "identity"),
            "marking-definition": Filter("type", "=", "marking-definition"),
            "campaigns": self.get_mobile_campaigns
        }
    
        return self.get_stix_objects(self.TC_MOBILE_SOURCE, mobile_filter_objects, stix_format)

    def get_mobile_campaigns(self, skip_revoked_deprecated: bool = True, stix_format: bool = True) -> List:
        """
        Extracts all available campaigns from the Mobile ATT&CK matrix. Depending on the 'stix_format' flag,
        this function either returns a list of STIX objects in their original format or as parsed objects (Dictionaries)
        following a structure defined by Pydantic models.

        Args:
            skip_revoked_deprecated (bool, optional): If True, filters out revoked and deprecated campaign objects.
                                                    Default is True.
            stix_format (bool, optional): If True, returns campaign objects in their original STIX format. If False,
                                        returns campaigns as custom dictionaries parsed according to the Campaign Pydantic model.
                                        Default is True.

        Returns:
            List: A list of campaign objects, either as raw STIX objects or as custom dictionaries
                    following the structure defined by the Campaign Pydantic model, depending on the 'stix_format' flag.
        """
        mobile_campaigns = self.TC_MOBILE_SOURCE.query(Filter("type", "=", "campaign"))

        if skip_revoked_deprecated:
            mobile_campaigns = self.remove_revoked_deprecated(mobile_campaigns)

        if not stix_format:
            mobile_campaigns = self.parse_stix_objects(mobile_campaigns, Campaign)
        return mobile_campaigns

    def get_mobile_techniques(
        self, 
        skip_revoked_deprecated: bool = True, 
        include_subtechniques: bool = True, 
        enrich_data_sources: bool = False, 
        stix_format: bool = True
    ) -> List:
        """
        Extracts all available techniques from the Mobile ATT&CK matrix. Depending on the 'stix_format' flag,
        this function either returns a list of STIX objects in their original format or as parsed objects (Dictionaries)
        following a structure defined by Pydantic models. It can also include sub-techniques and add data component and
        data source context to each technique if specified.

        Args:
            skip_revoked_deprecated (bool, optional): If True, filters out revoked and deprecated technique objects.
                                                    Default is True.
            include_subtechniques (bool, optional): If True, includes both techniques and sub-techniques in the results.
                                                    Default is True.
            enrich_data_sources (bool, optional): If True, adds data component and data source context to each technique.
                                                Default is False.
            stix_format (bool, optional): If True, returns technique objects in their original STIX format. If False,
                                        returns techniques as custom dictionaries parsed according to the Technique Pydantic model.
                                        Default is True.

        Returns:
            List: A list of technique objects, either as raw STIX objects or as custom dictionaries
                following the structure defined by the Technique Pydantic model, depending on the 'stix_format' flag.
        """
        if include_subtechniques:
            mobile_techniques = self.TC_MOBILE_SOURCE.query(Filter("type", "=", "attack-pattern"))
        else:
            mobile_techniques = self.TC_MOBILE_SOURCE.query([
                Filter("type", "=", "attack-pattern"),
                Filter('x_mitre_is_subtechnique', '=', False)
            ])

        if skip_revoked_deprecated:
            mobile_techniques = self.remove_revoked_deprecated(mobile_techniques)
        
        if enrich_data_sources:
            mobile_techniques = self.enrich_techniques_data_sources(mobile_techniques)

        if not stix_format:
            mobile_techniques = self.parse_stix_objects(mobile_techniques, Technique)
        return mobile_techniques
    
    def get_mobile_data_components(self, stix_format: bool = True) -> List:
        """
        Extracts all available data components from the Mobile ATT&CK matrix. Depending on the 'stix_format' flag,
        this function either returns a list of STIX objects in their original format or as parsed objects (Dictionaries)
        following a structure defined by Pydantic models.

        Args:
            stix_format (bool, optional): If True, returns data component objects in their original STIX format. If False,
                                        returns data components as custom dictionaries parsed according to the DataComponent Pydantic model.
                                        Default is True.

        Returns:
            List: A list of data component objects, either as raw STIX objects or as custom dictionaries
                    following the structure defined by the DataComponent Pydantic model, depending on the 'stix_format' flag.
        """
        mobile_data_components = self.TC_MOBILE_SOURCE.query(Filter("type", "=", "x-mitre-data-component"))
        if not stix_format:
            mobile_data_components = self.parse_stix_objects(mobile_data_components, DataComponent)
        return mobile_data_components
    
    def get_mobile_mitigations(self, stix_format: bool = True) -> List:
        """
        Extracts all available mitigations from the Mobile ATT&CK matrix. Depending on the 'stix_format' flag,
        this function either returns a list of STIX objects in their original format or as parsed objects (Dictionaries)
        following a structure defined by Pydantic models.

        Args:
            stix_format (bool, optional): If True, returns mitigation objects in their original STIX format. If False,
                                        returns mitigations as custom dictionaries parsed according to the Mitigation Pydantic model.
                                        Default is True.

        Returns:
            List: A list of mitigation objects, either as raw STIX objects or as custom dictionaries
                    following the structure defined by the Mitigation Pydantic model, depending on the 'stix_format' flag.
        """
        mobile_mitigations = self.TC_MOBILE_SOURCE.query(Filter("type", "=", "course-of-action"))
        if not stix_format:
            mobile_mitigations = self.parse_stix_objects(mobile_mitigations, Mitigation)
        return mobile_mitigations

    def get_mobile_groups(self, skip_revoked_deprecated: bool = True, stix_format:bool =True) -> List:
        """
        Extracts all available groups from the Mobile ATT&CK matrix. Depending on the 'stix_format' flag,
        this function either returns a list of STIX objects in their original format or as parsed objects (Dictionaries)
        following a structure defined by Pydantic models.

        Args:
            skip_revoked_deprecated (bool, optional): If True, filters out revoked and deprecated group objects.
                                                    Default is True.
            stix_format (bool, optional): If True, returns group objects in their original STIX format. If False,
                                        returns groups as custom dictionaries parsed according to the Group Pydantic model.
                                        Default is True.

        Returns:
            List: A list of group objects, either as raw STIX objects or as custom dictionaries
                    following the structure defined by the Group Pydantic model, depending on the 'stix_format' flag.
        """
        mobile_groups = self.TC_MOBILE_SOURCE.query(Filter("type", "=", "intrusion-set"))

        if skip_revoked_deprecated:
            mobile_groups = self.remove_revoked_deprecated(mobile_groups)
          
        if not stix_format:
            mobile_groups = self.parse_stix_objects(mobile_groups, Group)
        return mobile_groups
    
    def get_mobile_malware(self, stix_format: bool = True) -> List:
        """
        Extracts all available malware from the Mobile ATT&CK matrix. Depending on the 'stix_format' flag,
        this function either returns a list of STIX objects in their original format or as parsed objects (Dictionaries)
        following a structure defined by Pydantic models.

        Args:
            stix_format (bool, optional): If True, returns malware objects in their original STIX format. If False,
                                        returns malware objects as custom dictionaries parsed according to the Software Pydantic model.
                                        Default is True.

        Returns:
            List: A list of malware objects, either as raw STIX objects or as custom dictionaries
                    following the structure defined by the Software Pydantic model, depending on the 'stix_format' flag.
        """
        mobile_malware = self.TC_MOBILE_SOURCE.query(Filter("type", "=", "malware"))
        if not stix_format:
            mobile_malware = self.parse_stix_objects(mobile_malware, Software)
        return mobile_malware
    
    def get_mobile_tools(self, stix_format: bool = True) -> List:
        """
        Extracts all available tools from the Mobile ATT&CK matrix. Depending on the 'stix_format' flag,
        this function either returns a list of STIX objects in their original format or as parsed objects (Dictionaries)
        following a structure defined by Pydantic models.

        Args:
            stix_format (bool, optional): If True, returns tool objects in their original STIX format. If False,
                                        returns tools as custom dictionaries parsed according to the Software Pydantic model.
                                        Default is True.

        Returns:
            List: A list of tool objects, either as raw STIX objects or as custom dictionaries
                    following the structure defined by the Software Pydantic model, depending on the 'stix_format' flag.
        """
        mobile_tools = self.TC_MOBILE_SOURCE.query(Filter("type", "=", "tool"))
        if not stix_format:
            mobile_tools = self.parse_stix_objects(mobile_tools, Software)
        return mobile_tools

    def get_mobile_relationships(self, stix_format: bool = True) -> List:
        """
        Extracts all available relationships from the Enterprise ATT&CK matrix. Depending on the 'stix_format' flag,
        this function either returns a list of STIX objects in their original format or as parsed objects (Dictionaries)
        following a structure defined by Pydantic models.

        Args:
            stix_format (bool, optional): If True, returns relationship objects in their original STIX format. If False,
                                        returns relationships as custom dictionaries parsed according to the Relationship Pydantic model.
                                        Default is True.

        Returns:
            List: A list of relationship objects, either as raw STIX objects or as custom dictionaries
                    following the structure defined by the Relationship Pydantic model, depending on the 'stix_format' flag.
        """
        mobile_relationships = self.TC_MOBILE_SOURCE.query(Filter("type", "=", "relationship"))
        if not stix_format:
            mobile_relationships = self.parse_stix_objects(mobile_relationships, Relationship)
        return mobile_relationships
    
    def get_mobile_tactics(self, stix_format: bool = True) -> List:
        """
        Extracts all available tactics from the Mobile ATT&CK matrix. Depending on the 'stix_format' flag,
        this function either returns a list of STIX objects in their original format or as parsed objects (Dictionaries)
        following a structure defined by Pydantic models.

        Args:
            stix_format (bool, optional): If True, returns tactics objects in their original STIX format. If False,
                                        returns tactics as custom objects parsed according to the Tactic Pydantic model.
                                        Default is True.

        Returns:
            List: A list of tactic objects, either as raw STIX objects or as custom dictionaries
                following the structure defined by the Tactic Pydantic model, depending on the 'stix_format' flag.
        """
        mobile_tactics = self.TC_MOBILE_SOURCE.query(Filter("type", "=", "x-mitre-tactic"))
        if not stix_format:
            mobile_tactics = self.parse_stix_objects(mobile_tactics, Tactic)
        return mobile_tactics

    def get_mobile_data_sources(self, include_data_components: bool = False, stix_format: bool = True) -> List:
        """
        Extracts all available data sources from the Mobile ATT&CK matrix. Depending on the 'stix_format' flag,
        this function either returns a list of STIX objects in their original format or as parsed objects (Dictionaries)
        following a structure defined by Pydantic models. It can also include related data components if specified.

        Args:
            include_data_components (bool, optional): If True, includes related data components in the results.
                                                    Default is False.
            stix_format (bool, optional): If True, returns data source objects in their original STIX format. If False,
                                        returns data sources as custom objects parsed according to the DataSources Pydantic model.
                                        Default is True.

        Returns:
            List: A list of data source objects, either as raw STIX objects or as custom dictionaries
                following the structure defined by the DataSource Pydantic model, depending on the 'stix_format' flag.
        """
        mobile_data_sources = self.TC_MOBILE_SOURCE.query(Filter("type", "=", "x-mitre-data-source"))
        if include_data_components:
            for ds in mobile_data_sources:
                ds['data_components']= self.get_data_components_by_data_source(ds)
        if not stix_format:
            mobile_data_sources = self.parse_stix_objects(mobile_data_sources, DataSource)
        return mobile_data_sources
    
    # ******** ICS ATT&CK Technology Domain *******
    def get_ics(self, stix_format: bool = True) -> Dict[str, List[Union[Dict[str, Any], Any]]]:
        """
        Extracts all available STIX objects from the ICS ATT&CK matrix. Depending on the 'stix_format' flag,
        the function either returns STIX objects in their original format or as parsed objects represented as dictionaries.

        Args:
            stix_format (bool, optional): If True, returns results in the original STIX format. If False, returns the results
                                        in a parsed and user-friendly format as dictionaries, structured according to the Pydantic model's schema.

        Returns:
            Dict[str, List[Union[Dict[str, Any], Any]]]: A dictionary categorizing STIX objects by their types.
            Each key represents an object type (e.g., 'techniques', 'campaigns'), and each value is a list of STIX objects 
            in their original format or as dictionaries representing the parsed data, depending on the 'stix_format' flag.
        """
        ics_filter_objects = {
            "techniques": self.get_ics_techniques,
            "data-component": self.get_ics_data_components,
            "mitigations": self.get_ics_mitigations,
            "groups": self.get_ics_groups,
            "malware": self.get_ics_malware,
            "tools": self.get_ics_tools,
            "data-source": self.get_ics_data_sources,
            "relationships": self.get_ics_relationships,
            "tactics": self.get_ics_tactics,
            "matrix": Filter("type", "=", "x-mitre-matrix"),
            "identity": Filter("type", "=", "identity"),
            "marking-definition": Filter("type", "=", "marking-definition"),
            "campaigns": self.get_ics_campaigns
        }

        return self.get_stix_objects(self.TC_ICS_SOURCE, ics_filter_objects, stix_format)

    def get_ics_campaigns(self, skip_revoked_deprecated: bool = True, stix_format: bool = True) -> List:
        """
        Extracts all available campaigns from the ICS ATT&CK matrix. Depending on the 'stix_format' flag,
        this function either returns a list of STIX objects in their original format or as parsed objects (Dictionaries)
        following a structure defined by Pydantic models.

        Args:
            skip_revoked_deprecated (bool, optional): If True, filters out revoked and deprecated campaign objects.
                                                    Default is True.
            stix_format (bool, optional): If True, returns campaign objects in their original STIX format. If False,
                                        returns campaigns as custom dictionaries parsed according to the Campaign Pydantic model.
                                        Default is True.

        Returns:
            List: A list of campaign objects, either as raw STIX objects or as custom dictionaries
                        following the structure defined by the Campaign Pydantic model, depending on the 'stix_format' flag.
        """
        ics_campaigns = self.TC_ICS_SOURCE.query(Filter("type", "=", "campaign"))

        if skip_revoked_deprecated:
            ics_campaigns = self.remove_revoked_deprecated(ics_campaigns)

        if not stix_format:
            ics_campaigns = self.parse_stix_objects(ics_campaigns, Campaign)
        return ics_campaigns

    def get_ics_techniques(
        self, 
        skip_revoked_deprecated: bool = True, 
        include_subtechniques: bool = True, 
        enrich_data_sources: bool = False, 
        stix_format: bool = True
    ) -> List:
        """
        Extracts all available techniques from the ICS ATT&CK matrix. Depending on the 'stix_format' flag,
        this function either returns a list of STIX objects in their original format or as parsed objects (Dictionaries)
        following a structure defined by Pydantic models. It can also include sub-techniques and add data component and
        data source context to each technique if specified.

        Args:
            skip_revoked_deprecated (bool, optional): If True, filters out revoked and deprecated technique objects.
                                                    Default is True.
            include_subtechniques (bool, optional): If True, includes both techniques and sub-techniques in the results.
                                                    Default is True.
            enrich_data_sources (bool, optional): If True, adds data component and data source context to each technique.
                                                Default is False.
            stix_format (bool, optional): If True, returns technique objects in their original STIX format. If False,
                                        returns techniques as custom dictionaries parsed according to the Technique Pydantic model.
                                        Default is True.

        Returns:
            List: A list of technique objects, either as raw STIX objects or as custom dictionaries
                following the structure defined by the Technique Pydantic model, depending on the 'stix_format' flag.
        """
        if include_subtechniques:
            ics_techniques = self.TC_ICS_SOURCE.query(Filter("type", "=", "attack-pattern"))
        else:
            ics_techniques = self.TC_ICS_SOURCE.query([
                Filter("type", "=", "attack-pattern"),
                Filter('x_mitre_is_subtechnique', '=', False)
            ])

        if skip_revoked_deprecated:
            ics_techniques = self.remove_revoked_deprecated(ics_techniques)
        
        if enrich_data_sources:
            ics_techniques = self.enrich_techniques_data_sources(ics_techniques)
        
        if not stix_format:
            ics_techniques = self.parse_stix_objects(ics_techniques, Technique)
        return ics_techniques

    def get_ics_data_components(self, stix_format: bool = True) -> List:
        """
        Extracts all available data components from the ICS ATT&CK matrix. Depending on the 'stix_format' flag,
        this function either returns a list of STIX objects in their original format or as parsed objects (Dictionaries)
        following a structure defined by Pydantic models.

        Args:
            stix_format (bool, optional): If True, returns data component objects in their original STIX format. If False,
                                        returns data components as custom dictionaries parsed according to the DataComponent Pydantic model.
                                        Default is True.

        Returns:
            List: A list of data component objects, either as raw STIX objects or as custom dictionaries
                    following the structure defined by the DataComponent Pydantic model, depending on the 'stix_format' flag.
        """
        ics_data_components = self.TC_ICS_SOURCE.query(Filter("type", "=", "x-mitre-data-component"))
        if not stix_format:
            ics_data_components = self.parse_stix_objects(ics_data_components, DataComponent)
        return ics_data_components

    def get_ics_mitigations(self, stix_format: bool = True) -> List:
        """
        Extracts all available mitigations from the ICS ATT&CK matrix. Depending on the 'stix_format' flag,
        this function either returns a list of STIX objects in their original format or as parsed objects (Dictionaries)
        following a structure defined by Pydantic models.

        Args:
            stix_format (bool, optional): If True, returns mitigation objects in their original STIX format. If False,
                                        returns mitigations as custom dictionaries parsed according to the Mitigation Pydantic model.
                                        Default is True.

        Returns:
            List: A list of mitigation objects, either as raw STIX objects or as custom dictionaries
                    following the structure defined by the Mitigation Pydantic model, depending on the 'stix_format' flag.
        """
        ics_mitigations = self.TC_ICS_SOURCE.query(Filter("type", "=", "course-of-action"))
        if not stix_format:
            ics_mitigations = self.parse_stix_objects(ics_mitigations, Mitigation)
        return ics_mitigations

    def get_ics_groups(self, skip_revoked_deprecated: bool = True, stix_format:bool =True) -> List:
        """
        Extracts all available groups from the ICS ATT&CK matrix. Depending on the 'stix_format' flag,
        this function either returns a list of STIX objects in their original format or as parsed objects (Dictionaries)
        following a structure defined by Pydantic models.

        Args:
            skip_revoked_deprecated (bool, optional): If True, filters out revoked and deprecated group objects.
                                                    Default is True.
            stix_format (bool, optional): If True, returns group objects in their original STIX format. If False,
                                        returns groups as custom dictionaries parsed according to the Group Pydantic model.
                                        Default is True.

        Returns:
            List: A list of group objects, either as raw STIX objects or as custom dictionaries
                    following the structure defined by the Group Pydantic model, depending on the 'stix_format' flag.
        """
        ics_groups = self.TC_ICS_SOURCE.query(Filter("type", "=", "intrusion-set"))

        if skip_revoked_deprecated:
            ics_groups = self.remove_revoked_deprecated(ics_groups)
        
        if not stix_format:
            ics_groups = self.parse_stix_objects(ics_groups, Group)
        return ics_groups

    def get_ics_malware(self, stix_format: bool = True) -> List:
        """
        Extracts all available malware from the ICS ATT&CK matrix. Depending on the 'stix_format' flag,
        this function either returns a list of STIX objects in their original format or as parsed objects (Dictionaries)
        following a structure defined by Pydantic models.

        Args:
            stix_format (bool, optional): If True, returns malware objects in their original STIX format. If False,
                                        returns malware objects as custom dictionaries parsed according to the Software Pydantic model.
                                        Default is True.

        Returns:
            List: A list of malware objects, either as raw STIX objects or as custom dictionaries
                    following the structure defined by the Software Pydantic model, depending on the 'stix_format' flag.
        """
        ics_malware = self.TC_ICS_SOURCE.query(Filter("type", "=", "malware"))
        if not stix_format:
            ics_malware = self.parse_stix_objects(ics_malware, Software)
        return ics_malware

    def get_ics_tools(self, stix_format: bool = True) -> List:
        """
        Extracts all available tools from the ICS ATT&CK matrix. Depending on the 'stix_format' flag,
        this function either returns a list of STIX objects in their original format or as parsed objects (Dictionaries)
        following a structure defined by Pydantic models.

        Args:
            stix_format (bool, optional): If True, returns tool objects in their original STIX format. If False,
                                        returns tools as custom dictionaries parsed according to the Software Pydantic model.
                                        Default is True.

        Returns:
            List: A list of tool objects, either as raw STIX objects or as custom dictionaries
                    following the structure defined by the Software Pydantic model, depending on the 'stix_format' flag.
        """
        ics_tools = self.TC_ICS_SOURCE.query(Filter("type", "=", "tool"))
        if not stix_format:
            ics_tools = self.parse_stix_objects(ics_tools, Software)
        return ics_tools

    def get_ics_relationships(self, stix_format: bool = True) -> List:
        """
        Extracts all available relationships from the ICS ATT&CK matrix. Depending on the 'stix_format' flag,
        this function either returns a list of STIX objects in their original format or as parsed objects (Dictionaries)
        following a structure defined by Pydantic models.

        Args:
            stix_format (bool, optional): If True, returns relationship objects in their original STIX format. If False,
                                        returns relationships as custom dictionaries parsed according to the Relationship Pydantic model.
                                        Default is True.

        Returns:
            List: A list of relationship objects, either as raw STIX objects or as custom dictionaries
                    following the structure defined by the Relationship Pydantic model, depending on the 'stix_format' flag.
        """
        ics_relationships = self.TC_ICS_SOURCE.query(Filter("type", "=", "relationship"))
        if not stix_format:
            ics_relationships = self.parse_stix_objects(ics_relationships, Relationship)
        return ics_relationships
    
    def get_ics_tactics(self, stix_format: bool = True) -> List:
        """
        Extracts all available tactics from the ICS ATT&CK matrix. Depending on the 'stix_format' flag,
        this function either returns a list of STIX objects in their original format or as parsed objects (Dictionaries)
        following a structure defined by Pydantic models.

        Args:
            stix_format (bool, optional): If True, returns tactics objects in their original STIX format. If False,
                                        returns tactics as custom objects parsed according to the Tactic Pydantic model.
                                        Default is True.

        Returns:
            List: A list of tactic objects, either as raw STIX objects or as custom dictionaries
                following the structure defined by the Tactic Pydantic model, depending on the 'stix_format' flag.
        """
        ics_tactics = self.TC_ICS_SOURCE.query(Filter("type", "=", "x-mitre-tactic"))
        if not stix_format:
            ics_tactics = self.parse_stix_objects(ics_tactics, Tactic)
        return ics_tactics

    def get_ics_data_sources(self, include_data_components: bool = False, stix_format: bool = True) -> List:
        """
        Extracts all available data sources from the ICS ATT&CK matrix. Depending on the 'stix_format' flag,
        this function either returns a list of STIX objects in their original format or as parsed objects (Dictionaries)
        following a structure defined by Pydantic models. It can also include related data components if specified.

        Args:
            include_data_components (bool, optional): If True, includes related data components in the results.
                                                    Default is False.
            stix_format (bool, optional): If True, returns data source objects in their original STIX format. If False,
                                        returns data sources as custom objects parsed according to the DataSources Pydantic model.
                                        Default is True.

        Returns:
            List: A list of data source objects, either as raw STIX objects or as custom dictionaries
                following the structure defined by the DataSource Pydantic model, depending on the 'stix_format' flag.
        """
        ics_data_sources = self.TC_ICS_SOURCE.query(Filter("type", "=", "x-mitre-data-source"))
        if include_data_components:
            for ds in ics_data_sources:
                ds['data_components']= self.get_data_components_by_data_source(ds)
        if not stix_format:
            ics_data_sources = self.parse_stix_objects(ics_data_sources, DataSource)
        return ics_data_sources

    # ******** Get All Functions ********
    def get_attack(self, stix_format: bool = True) -> Dict[str, Dict]:
        """
        Aggregates STIX objects from different ATT&CK matrices (Enterprise, Mobile, ICS) into a single dictionary. 
        Depending on the 'stix_format' flag, this function can return STIX objects in their original format or as 
        parsed objects following structures defined by Pydantic models.

        Args:
            stix_format (bool, optional): If True, returns STIX objects in their original format. If False,
                                        returns parsed objects according to their respective Pydantic models.
                                        Default is True.

        Returns:
            Dict[str, Dict]: A dictionary with keys representing the ATT&CK matrix categories (e.g., 'enterprise', 
                            'mobile', 'ics') and values being the corresponding STIX objects or parsed objects, 
                            depending on the 'stix_format' flag.
        """
        attack_stix_objects = dict()
        attack_stix_objects['enterprise'] = self.get_enterprise(stix_format)
        attack_stix_objects['mobile'] = self.get_mobile(stix_format)
        attack_stix_objects['ics'] = self.get_ics(stix_format)
        
        return attack_stix_objects

    def get_campaigns(self, skip_revoked_deprecated: bool = True, stix_format: bool = True) -> List:
        """
        Extracts all available campaign STIX objects across all ATT&CK matrices (Enterprise, Mobile, ICS). Depending on 
        the 'stix_format' flag, this function either returns STIX objects in their original format or as parsed objects 
        (Dictionaries) following a structure defined by Pydantic models.

        Args:
            skip_revoked_deprecated (bool, optional): If True, filters out revoked and deprecated campaign objects. 
                                                    Default is True.
            stix_format (bool, optional): If True, returns campaign objects in their original STIX format. If False,
                                        returns campaigns as custom dictionaries parsed according to the Campaign 
                                        Pydantic model. Default is True.

        Returns:
            List: A list of campaign objects, either as raw STIX objects or as custom dictionaries following the 
                    structure defined by the Campaign Pydantic model, depending on the 'stix_format' flag.
        """
        enterprise_campaigns = self.get_enterprise_campaigns()
        mobile_campaigns = self.get_mobile_campaigns()
        ics_campaigns = self.get_ics_campaigns()
        for c in mobile_campaigns + ics_campaigns:
            if c not in enterprise_campaigns:
                enterprise_campaigns.append(c)

        if skip_revoked_deprecated:
            enterprise_campaigns = self.remove_revoked_deprecated(enterprise_campaigns)

        if not stix_format:
            enterprise_campaigns = self.parse_stix_objects(enterprise_campaigns, Campaign)

        return enterprise_campaigns

    def get_techniques(self, include_subtechniques: bool = True, skip_revoked_deprecated: bool = True, enrich_data_sources: bool = False, stix_format: bool = True) -> List:
        """
        Extracts all available techniques from across all ATT&CK matrices (Enterprise, Mobile, ICS).
        This function can filter the techniques to include or exclude sub-techniques, remove revoked
        and deprecated entries, enrich the data with additional data source context, and return the data
        in either the original STIX format or a friendly parsed format.

        Args:
            include_subtechniques (bool, optional): If True, includes both techniques and sub-techniques in the results.
                                                    Default is True.
            skip_revoked_deprecated (bool, optional): If True, filters out revoked and deprecated technique objects.
                                                    Default is True.
            enrich_data_sources (bool, optional): If True, enriches each technique with data component and data source
                                                context. Default is False.
            stix_format (bool, optional): If True, returns technique objects in their original STIX format. If False,
                                        returns techniques as custom dictionaries parsed according to the Technique 
                                        Pydantic model. Default is True.

        Returns:
            List[Dict]: A list of technique objects, either as raw STIX objects or as custom dictionaries following the 
                    structure defined by the Technique Pydantic model, depending on the 'stix_format' flag.
        """
        if include_subtechniques:
            all_techniques = self.COMPOSITE_DS.query(Filter("type", "=", "attack-pattern"))
        else:
            all_techniques = self.COMPOSITE_DS.query([
                Filter("type", "=", "attack-pattern"),
                Filter('x_mitre_is_subtechnique', '=', False)
            ])

        if skip_revoked_deprecated:
            all_techniques = self.remove_revoked_deprecated(all_techniques)

        if enrich_data_sources:
            all_techniques = self.enrich_techniques_data_sources(all_techniques)

        if not stix_format:
            all_techniques = self.parse_stix_objects(all_techniques, Technique)

        return all_techniques
    
    def get_groups(self, skip_revoked_deprecated: bool = True, stix_format: bool = True) -> List:
        """
        Extracts all available groups from across all ATT&CK matrices (Enterprise, Mobile, ICS). Depending
        on the 'stix_format' flag, this function either returns a list of STIX objects in their original 
        format or as parsed objects (Dictionaries) following a structure defined by Pydantic models.

        Args:
            skip_revoked_deprecated (bool, optional): If True, filters out revoked and deprecated group objects.
                                                    Default is True.
            stix_format (bool, optional): If True, returns group objects in their original STIX format. If False,
                                        returns groups as custom dictionaries parsed according to the Group Pydantic model.
                                        Default is True.

        Returns:
            List: A list of group objects, either as raw STIX objects or as custom dictionaries following the
                    structure defined by the Group Pydantic model, depending on the 'stix_format' flag.
        """
        all_groups = self.COMPOSITE_DS.query(Filter("type", "=", "intrusion-set"))
        
        if skip_revoked_deprecated:
            all_groups = self.remove_revoked_deprecated(all_groups)
        
        if not stix_format:
            all_groups = self.parse_stix_objects(all_groups, Group)
        return all_groups
   
    def get_mitigations(self, skip_revoked_deprecated: bool = True, stix_format: bool = True) -> List:
        """
        Extracts all available mitigations from across all ATT&CK matrices (Enterprise, Mobile, ICS). Depending
        on the 'stix_format' flag, this function either returns a list of STIX objects in their original 
        format or as parsed objects (Dictionaries) following a structure defined by Pydantic models.

        Args:
            skip_revoked_deprecated (bool, optional): If True, filters out revoked and deprecated mitigation objects.
                                                    Default is True.
            stix_format (bool, optional): If True, returns mitigation objects in their original STIX format. If False,
                                        returns mitigations as custom dictionaries parsed according to the Mitigation Pydantic model.
                                        Default is True.

        Returns:
            List: A list of relationship objects, either as raw STIX objects or as custom dictionaries following the
                    structure defined by the Mitigation Pydantic model, depending on the 'stix_format' flag.
        """
        enterprise_mitigations = self.get_enterprise_mitigations()
        mobile_mitigations = self.get_mobile_mitigations()
        ics_mitigations = self.get_ics_mitigations()
        for mm in mobile_mitigations:
            if mm not in enterprise_mitigations:
                enterprise_mitigations.append(mm)
        for im in ics_mitigations:
            if im not in enterprise_mitigations:
                enterprise_mitigations.append(im)
        
        if skip_revoked_deprecated:
            enterprise_mitigations = self.remove_revoked_deprecated(enterprise_mitigations)
        
        if not stix_format:
            enterprise_mitigations = self.parse_stix_objects(enterprise_mitigations, Mitigation)
        return enterprise_mitigations

    def get_data_components(self, skip_revoked_deprecated: bool = True, stix_format: bool = True) -> List:
        """
        Extracts all available data components from across all ATT&CK matrices (Enterprise, Mobile, ICS). Depending
        on the 'stix_format' flag, this function either returns a list of STIX objects in their original 
        format or as parsed objects (Dictionaries) following a structure defined by Pydantic models.

        Args:
            skip_revoked_deprecated (bool, optional): If True, filters out revoked and deprecated data component objects.
                                                    Default is True.
            stix_format (bool, optional): If True, returns data component objects in their original STIX format. If False,
                                        returns data components as custom dictionaries parsed according to the DataComponent Pydantic model.
                                        Default is True.

        Returns:
            List: A list of data component objects, either as raw STIX objects or as custom dictionaries following the
                    structure defined by the DataComponent Pydantic model, depending on the 'stix_format' flag.
        """
        enterprise_data_components = self.get_enterprise_data_components()
        ics_data_components = self.get_ics_data_components()
        mobile_data_components = self.get_mobile_data_components()
        for mdc in mobile_data_components:
            if mdc not in enterprise_data_components:
                enterprise_data_components.append(mdc)
        for idc in ics_data_components:
            if idc not in enterprise_data_components:
                enterprise_data_components.append(idc)
        
        if skip_revoked_deprecated:
            enterprise_data_components = self.remove_revoked_deprecated(enterprise_data_components)
        
        if not stix_format:
            enterprise_data_components = self.parse_stix_objects(enterprise_data_components, DataComponent)
        return enterprise_data_components

    def get_software(self, skip_revoked_deprecated: bool = True, stix_format: bool = True) -> List:
        """
        Extracts all available software from across all ATT&CK matrices (Enterprise, Mobile, ICS). Depending
        on the 'stix_format' flag, this function either returns a list of STIX objects in their original 
        format or as parsed objects (Dictionaries) following a structure defined by Pydantic models.

        Args:
            skip_revoked_deprecated (bool, optional): If True, filters out revoked and deprecated software objects.
                                                    Default is True.
            stix_format (bool, optional): If True, returns software objects in their original STIX format. If False,
                                        returns software as custom dictionaries parsed according to the Software Pydantic model.
                                        Default is True.

        Returns:
            List: A list of software objects, either as raw STIX objects or as custom dictionaries following the
                    structure defined by the Software Pydantic model, depending on the 'stix_format' flag.
        """
        enterprise_malware = self.get_enterprise_malware()
        enterprise_tools = self.get_enterprise_tools()
        mobile_malware = self.get_mobile_malware()
        mobile_tools = self.get_mobile_tools()
        ics_malware = self.get_ics_malware()
        for mt in mobile_tools:
            if mt not in enterprise_tools:
                enterprise_tools.append(mt)
        for mmal in mobile_malware:
            if mmal not in enterprise_malware:
                enterprise_malware.append(mmal)
        for imal in ics_malware:
            if imal not in enterprise_malware:
                enterprise_malware.append(imal)
        all_software = enterprise_tools + enterprise_malware

        if skip_revoked_deprecated:
            all_software = self.remove_revoked_deprecated(all_software)
        
        if not stix_format:
            all_software = self.parse_stix_objects(all_software, Software)
        return all_software
   
    def get_relationships(self, relationship_type: str = None, skip_revoked_deprecated: bool = True, stix_format: bool = True) -> List[Dict]:
        """
        Extracts STIX relationship objects across all ATT&CK matrices (Enterprise, Mobile, ICS), optionally filtered by a
        specific relationship type. Depending on the 'stix_format' flag, this function either returns a list of STIX objects
        in their original format or as parsed objects (Dictionaries) following a structure defined by Pydantic models.

        Args:
            relationship_type (str, optional): Type of relationship to filter (e.g., 'uses', 'mitigates', 'subtechnique-of', 
                                                'detects', 'revoked-by'). If None, all relationship types are returned. 
                                                Reference: https://github.com/mitre/cti/blob/master/USAGE.md#relationships
            skip_revoked_deprecated (bool, optional): If True, filters out revoked and deprecated relationship objects.
                                                    Default is True.
            stix_format (bool, optional): If True, returns relationship objects in their original STIX format. If False,
                                        returns relationships as custom dictionaries parsed according to a Pydantic model
                                        that corresponds to the relationship type. Default is True.

        Returns:
            List[Dict]: A list of relationship objects, either as raw STIX objects or as custom dictionaries following the
                        structure defined by a Pydantic model corresponding to the relationship type, depending on the
                        'stix_format' flag.
        """
        if relationship_type:
            relationship_types = ['uses', 'mitigates', 'subtechnique-of', 'detects', 'revoked-by']
            if relationship_type not in relationship_types:
                raise ValueError(f"ERROR: Valid relationship types must be one of {relationship_types}")
            else:
                all_relationships = self.COMPOSITE_DS.query(
                    Filter("type", "=", "relationship"),
                    Filter("relationship_type", "=", relationship_type)
                )
        else:
            all_relationships = self.COMPOSITE_DS.query(Filter("type", "=", "relationship"))
        
        if skip_revoked_deprecated:
            all_relationships = self.remove_revoked_deprecated(all_relationships)
        
        if not stix_format:
            all_relationships = self.parse_stix_objects(all_relationships, Relationship)

        return all_relationships
    
    def get_tactics(self, stix_format: bool = True) -> List:
        """
        Extracts all available tactics from across all ATT&CK matrices (Enterprise, Mobile, ICS). Depending on
        the 'stix_format' flag, this function either returns a list of STIX objects in their original format or
        as parsed objects (Dictionaries) following a structure defined by Pydantic models.

        Args:
            stix_format (bool, optional): If True, returns tactics objects in their original STIX format. If False,
                                        returns tactics as custom dictionaries parsed according to the Tactic Pydantic model.
                                        Default is True.

        Returns:
            List: A list of tactic objects, either as raw STIX objects or as custom dictionaries
                    following the structure defined by the Tactic Pydantic model, depending on the 'stix_format' flag.
        """
        all_tactics = self.COMPOSITE_DS.query(Filter("type", "=", "x-mitre-tactic"))
        if not stix_format:
            all_tactics = self.parse_stix_objects(all_tactics, Tactic)
        return all_tactics
    
    def get_data_sources(self, include_data_components: bool = False, stix_format: bool = True) -> List:
        """
        Extracts all available data sources from across all ATT&CK matrices (Enterprise, Mobile, ICS). Depending on
        the 'stix_format' flag, this function either returns data sources in their original STIX format or as parsed
        objects (Dictionaries) following a structure defined by Pydantic models. It also optionally includes data components
        for each data source.

        Args:
            include_data_components (bool, optional): If True, includes data components related to each data source. Default is False.
            stix_format (bool, optional): If True, returns data sources in their original STIX format. If False,
                                        returns data sources as custom dictionaries parsed according to the DataSource Pydantic model.
                                        Default is True.

        Returns:
            List: A list of data source objects, either as raw STIX objects or as custom dictionaries
                        following the structure defined by the DataSource Pydantic model, depending on the 'stix_format' flag.
        """
        enterprise_data_sources = self.get_enterprise_data_sources(include_data_components)
        ics_data_sources = self.get_ics_data_sources(include_data_components)
        mobile_data_sources = self.get_mobile_data_sources(include_data_components)
        for mds in mobile_data_sources:
            if mds not in enterprise_data_sources:
                enterprise_data_sources.append(mds)
        for ids in ics_data_sources:
            if ids not in enterprise_data_sources:
                enterprise_data_sources.append(ids)

        if not stix_format:
            enterprise_data_sources = self.parse_stix_objects(enterprise_data_sources, DataSource)

        return enterprise_data_sources

    # ******** Custom Functions ********
    def get_technique_by_name(self, name: str, case: bool = True, stix_format: bool = True) -> List:
        """
        Searches and retrieves the technique STIX object(s) by name across all ATT&CK matrices. The search can be case-sensitive
        or case-insensitive, and the results can be returned in the original STIX format or a friendly syntax.

        Args:
            name (str): The name of the technique to search for.
            case (bool, optional): Determines if the search should be case sensitive (True) or case insensitive (False).
                                Default is True.
            stix_format (bool, optional): If True, returns the technique object in its original STIX format. If False,
                                        returns the technique as a custom dictionary parsed according to the Technique Pydantic model.
                                        Default is True.

        Returns:
            List: A list containing the matched technique object(s), either as raw STIX objects or as custom dictionaries
                    following the structure defined by the Technique Pydantic model, depending on the 'stix_format' flag.
        """
        if not case:
            all_techniques = self.get_techniques()
            matched_techniques = []
            for tech in all_techniques:
                if name.lower() in tech['name'].lower():
                    matched_techniques.append(tech)
        else:
            filter_objects = [
                Filter('type', '=', 'attack-pattern'),
                Filter('name', '=', name)
            ]
            matched_techniques = self.COMPOSITE_DS.query(filter_objects)
        if not stix_format:
            matched_techniques = self.parse_stix_objects(matched_techniques, Technique)
        return matched_techniques
    
    def get_techniques_by_content(self, content: str, stix_format: bool = True) -> List:
        """
        Searches and retrieves technique STIX objects containing the specified content in their descriptions across all ATT&CK matrices,
        using a case-insensitive search.

        Args:
            content (str): The content to search for within the technique descriptions.
            stix_format (bool, optional): If True, returns techniques in their original STIX format. If False,
                                        returns techniques as custom dictionaries parsed according to the Technique Pydantic model.
                                        Default is True.

        Returns:
            List: A list containing the matched technique objects, either as raw STIX objects or as custom dictionaries
                    following the structure defined by the Technique Pydantic model, depending on the 'stix_format' flag.
        """
        all_techniques = self.get_techniques()
        matched_techniques = []

        for tech in all_techniques:
            description = tech.get('description', '').lower()
            if content.lower() in description:
                matched_techniques.append(tech)

        if not stix_format:
            matched_techniques = self.parse_stix_objects(matched_techniques, Technique)

        return matched_techniques

    
    def get_techniques_by_platform(self, name: str, case: bool = True, stix_format: bool = True) -> List:
        """
        Retrieves techniques STIX objects associated with a specific platform across all ATT&CK matrices. 
        The search can be case-sensitive or case-insensitive.

        Args:
            name (str): The name of the platform to search for within the technique's platform.
            case (bool, optional): Determines if the search should be case sensitive. Default is True.
            stix_format (bool, optional): If True, returns technique objects in their original STIX format. If False,
                                        returns techniques as custom dictionaries parsed according to the Technique Pydantic model.
                                        Default is True.

        Returns:
            List: A list containing the matched technique objects, either as raw STIX objects or as custom dictionaries
                    following the structure defined by the Technique Pydantic model, depending on the 'stix_format' flag.
        """
        if not case:
            all_techniques = self.get_techniques()
            matched_techniques = []
            for tech in all_techniques:
                if 'x_mitre_platforms' in tech.keys():
                    for platform in tech['x_mitre_platforms']:
                        if name.lower() in platform.lower():
                            matched_techniques.append(tech)
        else:
            filter_objects = [
                Filter('type', '=', 'attack-pattern'),
                Filter('x_mitre_platforms', 'contains', name)
            ]
            matched_techniques = self.COMPOSITE_DS.query(filter_objects)
        if not stix_format:
            matched_techniques = self.parse_stix_objects(matched_techniques, Technique)
        return matched_techniques
    
    def get_techniques_by_tactic(self, name: str, case: bool = True, stix_format: bool = True) -> List:
        """
        Retrieves techniques STIX objects associated with a specific tactic across all ATT&CK matrices. 
        The search can be case-sensitive or case-insensitive.

        Args:
            name (str): The name of the tactic to search for within the technique's kill chain phases.
            case (bool, optional): Determines if the search should be case sensitive. Default is True.
            stix_format (bool, optional): If True, returns technique objects in their original STIX format. If False,
                                        returns techniques as custom dictionaries parsed according to the Technique Pydantic model.
                                        Default is True.

        Returns:
            List: A list containing the matched technique objects, either as raw STIX objects or as custom dictionaries
                    following the structure defined by the Technique Pydantic model, depending on the 'stix_format' flag.
        """
        if not case:
            all_techniques = self.get_techniques()
            matched_techniques = []
            for tech in all_techniques:
                if 'kill_chain_phases' in tech.keys():
                     if name.lower() in tech['kill_chain_phases'][0]['phase_name'].lower():
                        matched_techniques.append(tech)
        else:
            filter_objects = [
                Filter('type', '=', 'attack-pattern'),
                Filter('kill_chain_phases.phase_name', '=', name)
            ]
            matched_techniques = self.COMPOSITE_DS.query(filter_objects)
        if not stix_format:
            matched_techniques = self.parse_stix_objects(matched_techniques, Technique)
        return matched_techniques

    def get_object_by_attack_id(self, object_type: str, attack_id: str, stix_format: bool = True) -> List:
        """
        Retrieves a specific STIX object identified by an ATT&CK ID across all ATT&CK matrices.

        Args:
            object_type (str): The type of STIX object to retrieve, such as 'attack-pattern', 'course-of-action', 'intrusion-set',
                            'malware', 'tool', or 'x-mitre-data-component'.
            attack_id (str): The ATT&CK ID (e.g., 'T1234') of the STIX object to retrieve.
            stix_format (bool, optional): If True, returns the STIX object in its original format. If False,
                                        returns the STIX object as a custom dictionary parsed according to the corresponding Pydantic model.
                                        Default is True.

        Returns:
            List: A list containing the matched STIX object, either in its raw STIX format or as a custom dictionary
                    following the structure defined by the relevant Pydantic model, depending on the 'stix_format' flag.
        """
        valid_objects = {'attack-pattern','course-of-action','intrusion-set','malware','tool','x-mitre-data-source', 'x-mitre-data-component', 'campaign'}
        if object_type not in valid_objects:
            raise ValueError(f"ERROR: Valid object must be one of {valid_objects}")
        else:
            filter_objects = [
                Filter('type', '=', object_type),
                Filter('external_references.external_id', '=', attack_id)
            ]
            all_stix_objects = self.COMPOSITE_DS.query(filter_objects)
            if not stix_format:
                # Get the Pydantic model class for the current STIX object type
                pydantic_model = self.pydantic_model_mapping.get(object_type)
                # Parse the STIX objects using the appropriate Pydantic model
                if pydantic_model:
                    all_stix_objects = self.parse_stix_objects(all_stix_objects, pydantic_model)
            return all_stix_objects

    def get_campaign_by_alias(self, alias: str, case: bool = True, stix_format: bool = True) -> List:
        """
        Retrieves campaign STIX objects associated with a specific alias across all ATT&CK matrices. 
        The search can be case-sensitive or case-insensitive.

        Args:
            alias (str): The alias of the campaign to search for.
            case (bool, optional): Determines if the search should be case sensitive. Default is True.
            stix_format (bool, optional): If True, returns campaign objects in their original STIX format. If False,
                                        returns campaigns as custom dictionaries parsed according to the Campaign Pydantic model.
                                        Default is True.

        Returns:
            List: A list containing the matched campaign objects, either as raw STIX objects or as custom dictionaries
                    following the structure defined by the Campaign Pydantic model, depending on the 'stix_format' flag.
        """
        if not case:
            all_campaigns = self.get_campaigns()
            all_campaigns_list = list()
            for campaign in all_campaigns:
                if "aliases" in campaign.keys():
                    for alias in campaign['aliases']:
                        if alias.lower() in alias.lower():
                            all_campaigns_list.append(campaign)
        else:
            filter_objects = [
                Filter('type', '=', 'campaign'),
                Filter('aliases', 'contains', alias)
            ]
            all_campaigns_list = self.COMPOSITE_DS.query(filter_objects)
        if not stix_format:
            all_campaigns_list = self.parse_stix_objects(all_campaigns_list, Campaign)
        return all_campaigns_list

    def get_group_by_alias(self, alias: str, case: bool = True, stix_format: bool = True) -> List:
        """
        Retrieves group STIX objects associated with a specific alias across all ATT&CK matrices. 
        The search can be case-sensitive or case-insensitive.

        Args:
            alias (str): The alias of the group to search for.
            case (bool, optional): Determines if the search should be case sensitive. Default is True.
            stix_format (bool, optional): If True, returns group objects in their original STIX format. If False,
                                        returns groups as custom dictionaries parsed according to the Group Pydantic model.
                                        Default is True.

        Returns:
            List: A list containing the matched group objects, either as raw STIX objects or as custom dictionaries
                    following the structure defined by the Group Pydantic model, depending on the 'stix_format' flag.
        """
        if not case:
            all_groups = self.get_groups()
            all_groups_list = list()
            for group in all_groups:
                if "aliases" in group.keys():
                    for alias in group['aliases']:
                        if alias.lower() in alias.lower():
                            all_groups_list.append(group)
        else:
            filter_objects = [
                Filter('type', '=', 'intrusion-set'),
                Filter('aliases', '=', alias)
            ]
            all_groups_list = self.COMPOSITE_DS.query(filter_objects)
        if not stix_format:
            all_groups_list = self.parse_stix_objects(all_groups_list, Group)
        return all_groups_list

    def get_campaigns_since_time(self, timestamp: str, stix_format: bool = True) -> List:
        """
        Retrieves campaign STIX objects created or modified since a specific timestamp across all ATT&CK matrices.

        Args:
            timestamp (str): The timestamp to filter campaigns that have been created or modified after this time.
            stix_format (bool, optional): If True, returns campaign objects in their original STIX format. If False,
                                        returns campaigns as custom dictionaries parsed according to the Campaign Pydantic model.
                                        Default is True.

        Returns:
            List: A list of campaign objects, either in raw STIX format or as custom dictionaries
                    following the structure defined by the Campaign Pydantic model, depending on the 'stix_format' flag.
        """
        filter_objects = [
            Filter('type', '=', 'campaign'),
            Filter('created', '>', timestamp)
        ]
        all_campaigns_list = self.COMPOSITE_DS.query(filter_objects)
        if not stix_format:
            all_campaigns_list = self.parse_stix_objects(all_campaigns_list, Campaign)
        return all_campaigns_list

    def get_techniques_since_time(self, timestamp: str, stix_format: bool = True) -> List:
        """
        Retrieves technique STIX objects created or modified since a specific timestamp across all ATT&CK matrices.

        Args:
            timestamp (str): The timestamp to filter techniques that have been created or modified after this time.
            stix_format (bool, optional): If True, returns technique objects in their original STIX format. If False,
                                        returns techniques as custom dictionaries parsed according to the Technique Pydantic model.
                                        Default is True.

        Returns:
            List: A list of technique objects, either in raw STIX format or as custom dictionaries
                    following the structure defined by the Technique Pydantic model, depending on the 'stix_format' flag.
        """
        filter_objects = [
            Filter('type', '=', 'attack-pattern'),
            Filter('created', '>', timestamp)
        ]
        matched_techniques = self.COMPOSITE_DS.query(filter_objects)
        if not stix_format:
            matched_techniques = self.parse_stix_objects(matched_techniques, Technique)
        return matched_techniques

    def get_relationships_by_object(
        self, 
        stix_object: Any, 
        relationship_type: str = None, 
        source_only: bool = False, 
        target_only: bool = False, 
        skip_revoked_deprecated: bool = True, 
        stix_format: bool = True
    ) -> List:
        """
        Retrieves relationship STIX objects associated with a specified STIX object across all ATT&CK matrices.

        Args:
            stix_object (any): STIX Object to extract relationships from.
            relationship_type (str, optional): Type of relationship (e.g., 'uses', 'mitigates') to filter the relationships. Default is None.
            source_only (bool, optional): If True, only retrieves relationships where the specified object is the source. Default is False.
            target_only (bool, optional): If True, only retrieves relationships where the specified object is the target. Default is False.
            skip_revoked_deprecated (bool, optional): If True, filters out revoked and deprecated relationship objects. Default is True.
            stix_format (bool, optional): If True, returns relationship objects in their original STIX format. If False,
                                        returns relationships as custom dictionaries parsed according to the Relationship Pydantic model. Default is True.

        Returns:
            List: A list of relationship objects, either as raw STIX objects or as custom dictionaries
                    following the structure defined by the Relationship Pydantic model, depending on the 'stix_format' flag.
        """
        if source_only and target_only:
            raise ValueError("ERROR: You can only set source_only or target_only but not both")
        else:
            if not relationship_type:
                type_lookup = {
                    "course-of-action" : "mitigates",
                    "x-mitre-data-component" : "detects",
                    "attack-pattern" : "subtechnique-of",
                    "malware" : "uses",
                    "tool" : "uses",
                    "intrusion-set" : "uses"
                }
                relationship_type = type_lookup[stix_object['type']]
            if source_only:
                relationships = self.COMPOSITE_DS.relationships(stix_object, relationship_type, source_only=True)
            elif target_only:
                relationships = self.COMPOSITE_DS.relationships(stix_object, relationship_type, target_only=True)
            else:
                relationships = self.COMPOSITE_DS.relationships(stix_object, relationship_type)

        if skip_revoked_deprecated:
            relationships = self.remove_revoked_deprecated(relationships)
        
        if not stix_format:
            relationships = self.parse_stix_objects(relationships, Relationship)
        return relationships
    
    def get_techniques_by_relationship(
        self, 
        stix_object: Any = None, 
        relationship_type: str = None, 
        skip_revoked_deprecated: bool = True, 
        stix_format: bool = True
    ) -> List:
        """
        Retrieves techniques related to a specified STIX object by a specific relationship type across all ATT&CK matrices.

        Args:
            stix_object (Any, optional): STIX object whose relationships will be used to find related techniques.
            relationship_type (str, optional): Type of relationship (e.g., 'uses', 'subtechnique-of') to filter the techniques.
            skip_revoked_deprecated (bool, optional): If True, excludes revoked and deprecated techniques from the results. Default is True.
            stix_format (bool, optional): If True, returns techniques in their original STIX format. If False, 
                                        returns techniques as custom dictionaries parsed according to the Technique Pydantic model. Default is True.

        Returns:
            List: A list of techniques, either as raw STIX objects or as custom dictionaries
                    following the structure defined by the Technique Pydantic model, depending on the 'stix_format' flag.
        """
        if stix_object and relationship_type:
            relationships = self.get_relationships_by_object(stix_object, relationship_type, skip_revoked_deprecated=skip_revoked_deprecated, source_only=True)
        elif stix_object and not relationship_type:
            relationships = self.get_relationships_by_object(stix_object, skip_revoked_deprecated=skip_revoked_deprecated, source_only=True)
        elif relationship_type and not stix_object:
            relationship_types = ['uses', 'mitigates', 'subtechnique-of', 'detects', 'revoked-by']
            if relationship_type not in relationship_types:
                raise ValueError(f"ERROR: Valid relationship types must be one of {relationship_types}")
            else:
                relationships = self.get_relationships(relationship_type=relationship_type, skip_revoked_deprecated=skip_revoked_deprecated)
        else:
            relationships = self.get_relationships(skip_revoked_deprecated=skip_revoked_deprecated)

        # Define Filter and query all matrices
        filter_objects = [
            Filter('type', '=', 'attack-pattern'),
            Filter('id', 'in', list(set([r.target_ref for r in relationships])))
        ]
        all_objects = self.COMPOSITE_DS.query(filter_objects)

        # Remove revoked or deprecated techniques
        if skip_revoked_deprecated:
            all_objects = self.remove_revoked_deprecated(all_objects)

        if not stix_format:
            all_objects = self.parse_stix_objects(all_objects, Technique)
        
        return all_objects 
    
    def get_techniques_used_by_group(self, stix_object: Any = None, skip_revoked_deprecated: bool = True, stix_format: bool = True) -> List:
        """
        Retrieves techniques used by a specified group STIX object across all ATT&CK matrices.

        Args:
            stix_object (Any, optional): group STIX object used to find related techniques.
            skip_revoked_deprecated (bool, optional): If True, filters out revoked and deprecated technique objects.
                                                    Default is True.
            stix_format (bool, optional): If True, returns technique objects in their original STIX format. If False,
                                        returns techniques as custom dictionaries parsed according to the Technique Pydantic model.
                                        Default is True.

        Returns:
            List: A list of technique objects used by a specific group, either as raw STIX objects or as custom dictionaries following the
                    structure defined by the Technique Pydantic model, depending on the 'stix_format' flag.
        """
        return self.get_techniques_by_relationship(stix_object, None, skip_revoked_deprecated, stix_format)
    
    def get_techniques_used_by_all_groups(self, stix_format: bool = True) -> List:
        """
        Retrieves techniques used by all groups object across all ATT&CK matrices.

        Args:
            stix_format (bool, optional): If True, returns technique objects in their original STIX format. If False,
                                        returns techniques as custom dictionaries parsed according to the Technique Pydantic model.
                                        Default is True.

        Returns:
            List: A list of technique objects used by a all groups, either as raw STIX objects or as custom dictionaries following the
                    structure defined by the Technique Pydantic model, depending on the 'stix_format' flag.
        """
        groups = self.get_groups()
        techniques = self.get_techniques()
        group_relationships = list()
        group_techniques_ref = list()
        groups_use_techniques = list()
        filters = [
            Filter("type", "=", "relationship"),
            Filter('relationship_type','=','uses')
        ]
        relationships = self.COMPOSITE_DS.query(filters)
        
        for rel in relationships:
            if get_type_from_id(rel.source_ref) == 'intrusion-set'\
            and get_type_from_id(rel.target_ref) == 'attack-pattern':
                group_relationships.append(rel)
        
        for g in groups:
            for rel in group_relationships:
                if g['id'] == rel['source_ref']:
                    gs = json.loads(g.serialize())
                    gs['technique_ref'] = rel['target_ref']
                    gs['relationship_description'] = rel['description']
                    gs['relationship_id'] = rel['id']
                    group_techniques_ref.append(gs)
        
        for gt in group_techniques_ref:
            for t in techniques:
                if gt['technique_ref'] == t['id']:
                    if 'revoked' in t.keys():
                        gt['revoked'] = t['revoked']
                    tactic_list = list()
                    if 'kill_chain_phases' in t.keys():
                        tactic_list = t['kill_chain_phases']
                    gt['technique'] = t['name']
                    if 'description' in t.keys():
                        gt['technique_description'] = t['description']
                    gt['tactic'] = tactic_list
                    gt['technique_id'] = t['external_references'][0]['external_id']
                    gt['technique_matrix'] =  t['x_mitre_domains']
                    if 'x_mitre_platforms' in t.keys():
                        gt['platform'] = t['x_mitre_platforms']
                    if 'x_mitre_data_sources' in t.keys():
                        gt['data_sources'] = t['x_mitre_data_sources']
                    if 'x_mitre_permissions_required' in t.keys():
                        gt['permissions_required'] = t['x_mitre_permissions_required']
                    if 'x_mitre_effective_permissions' in t.keys():
                        gt['effective_permissions'] = t['x_mitre_effective_permissions']
                    groups_use_techniques.append(gt)
        if not stix_format:
            groups_use_techniques = self.parse_stix_objects(groups_use_techniques, GroupTechnique)
        return groups_use_techniques

<<<<<<< HEAD
    def get_software_used_by_group(self, stix_object: Any = None, stix_format: bool = True) -> List:
        """
        Retrieves techniques used by a specified group STIX object across all ATT&CK matrices.

        Args:
            stix_object (Any, optional): group STIX object used to find related software.
            stix_format (bool, optional): If True, returns technique objects in their original STIX format. If False,
                                        returns techniques as custom dictionaries parsed according to the Technique Pydantic model.
                                        Default is True.

=======
    def get_software_used_by_group(self, stix_object, stix_format=True, batch_size=10):
        """ Extracts software STIX objects used by one group accross all ATT&CK matrices

        Args:
            stix_object (stix object) : STIX Object group to extract software from
            stix_format (bool):  Returns results in original STIX format or friendly syntax (e.g. 'attack-pattern' or 'technique')
            batch_size (int): The batch size to use when querying the TAXII datastore. Use a lower batch size if the
                              URI becomes too long and you get HTTP 414 errors.
        
>>>>>>> 57d86c4a
        Returns:
            List: A list of software objects used by a specific group, either as raw STIX objects or as custom dictionaries following the
                    structure defined by the Software Pydantic model, depending on the 'stix_format' flag.
        """
        relationships = self.get_relationships_by_object(stix_object, source_only=True)
        software_relationships = list()
        for relation in relationships:
            if get_type_from_id(relation.target_ref) in ['malware', 'tool']:
                software_relationships.append(relation)
        if len(software_relationships) == 0:
            return software_relationships
        
        all_software = []

        for software_relation_batch in [software_relationships[i:i+batch_size] for i in range(0, len(software_relationships), batch_size)]:
            filter_objects = [
                Filter('type', 'in', ['malware', 'tool']),
                Filter('id', '=', [r.target_ref for r in software_relation_batch])
            ]
            
            search_results = self.COMPOSITE_DS.query(filter_objects)
            all_software.extend(search_results)

        if not stix_format:
            all_software = self.parse_stix_objects(all_software, Software)
        return all_software

    def get_techniques_used_by_software(self, stix_object: Any = None, skip_revoked_deprecated: bool = True, stix_format: bool = True) -> List:
        """
        Retrieves techniques used by a specified software STIX object across all ATT&CK matrices.

        Args:
            stix_object (Any, optional): software STIX object used to find related techniques.
            skip_revoked_deprecated (bool, optional): If True, filters out revoked and deprecated technique objects.
                                                    Default is True.
            stix_format (bool, optional): If True, returns technique objects in their original STIX format. If False,
                                        returns techniques as custom dictionaries parsed according to the Technique Pydantic model.
                                        Default is True.

        Returns:
            List: A list of technique objects used by a specific group, either as raw STIX objects or as custom dictionaries following the
                    structure defined by the Technique Pydantic model, depending on the 'stix_format' flag.
        """
        return self.get_techniques_by_relationship(stix_object, None, skip_revoked_deprecated, stix_format )
    
    def get_techniques_used_by_group_software(self, stix_object: Any = None, stix_format: bool = True) -> List:
        """
        Retrieves techniques used by a specified group software STIX object across all ATT&CK matrices.

        Args:
            stix_object (Any, optional): group software STIX object used to find related techniques.
            stix_format (bool, optional): If True, returns technique objects in their original STIX format. If False,
                                        returns techniques as custom dictionaries parsed according to the Technique Pydantic model.
                                        Default is True.

        Returns:
            List: A list of technique objects used by a specific group software, either as raw STIX objects or as custom dictionaries following the
                    structure defined by the Technique Pydantic model, depending on the 'stix_format' flag.
        """
        # Get all relationships available for group
        relationships = self.get_relationships_by_object(stix_object, source_only=True)
        software_relationships = list()
        # Get all software relationships from group
        for relation in relationships:
            if get_type_from_id(relation.target_ref) in ['malware', 'tool']:
                software_relationships.append(relation)
        if len(software_relationships) == 0:
            return software_relationships
        # Get all used by the software that is used by group
        filter_objects = [
            Filter('type', '=', 'relationship'),
            Filter('relationship_type', '=', 'uses'),
            Filter('source_ref', 'in', [r.target_ref for r in software_relationships])
        ]
        software_uses = self.COMPOSITE_DS.query(filter_objects)
        # Get all techniques used by the software that is used by group
        filter_techniques = [
            Filter('type', '=', 'attack-pattern'),
            Filter('id', 'in', [s.target_ref for s in software_uses])
        ]
        matched_techniques = self.COMPOSITE_DS.query(filter_techniques)
        if not stix_format:
            matched_techniques = self.parse_stix_objects(matched_techniques, Technique)
        return matched_techniques
    
    def get_techniques_mitigated_by_mitigations(self, stix_object: Any = None, skip_revoked_deprecated: bool = True, stix_format: bool = True) -> List:
        """
        Retrieves all techniques mitigated by all mitigations or all techniques mitigated by a specified mitigation STIX object across all ATT&CK matrices.

        Args:
            stix_object (Any, optional): mitigation STIX object used to find related techniques.
            skip_revoked_deprecated (bool, optional): If True, filters out revoked and deprecated technique objects.
                                                    Default is True.
            stix_format (bool, optional): If True, returns technique objects in their original STIX format. If False,
                                        returns techniques as custom dictionaries parsed according to the Technique Pydantic model.
                                        Default is True.

        Returns:
            List: A list of technique objects mitigated by mitigations, either as raw STIX objects or as custom dictionaries following the
                    structure defined by the Technique Pydantic model, depending on the 'stix_format' flag.
        """
        if stix_object:
            all_techniques = self.get_techniques_by_relationship(stix_object, 'mitigates', skip_revoked_deprecated, stix_format)
        else:
            all_techniques = self.get_techniques_by_relationship(relationship_type="mitigates", skip_revoked_deprecated=skip_revoked_deprecated, stix_format=stix_format)

        return all_techniques
    
    def get_techniques_detected_by_data_components(self, stix_object: Any = None, skip_revoked_deprecated: bool = True, stix_format: bool = True) -> List:
        """
        Retrieves all techniques detected by all data components or all techniques detected by a specified data component STIX object across all ATT&CK matrices.

        Args:
            stix_object (Any, optional): data component STIX object used to find related techniques.
            skip_revoked_deprecated (bool, optional): If True, filters out revoked and deprecated technique objects.
                                                    Default is True.
            stix_format (bool, optional): If True, returns technique objects in their original STIX format. If False,
                                        returns techniques as custom dictionaries parsed according to the Technique Pydantic model.
                                        Default is True.

        Returns:
            List: A list of technique objects mitigated by mitigations, either as raw STIX objects or as custom dictionaries following the
                    structure defined by the Technique Pydantic model, depending on the 'stix_format' flag.
        """
        if stix_object:
            all_techniques = self.get_techniques_by_relationship(stix_object, 'detects', skip_revoked_deprecated, stix_format)
        else:
            all_techniques = self.get_techniques_by_relationship(relationship_type="detects", skip_revoked_deprecated=skip_revoked_deprecated, stix_format=stix_format)

        return all_techniques

    def get_data_components_by_technique(self, stix_object: Any = None, stix_format: bool = True) -> List:
        """
        Retrieves data components by a specified technique STIX object across all ATT&CK matrices.

        Args:
            stix_object (Any, optional): technique STIX object used to find related data components.
            stix_format (bool, optional): If True, returns  data component objects in their original STIX format. If False,
                                        returns data components as custom dictionaries parsed according to the DataComponent Pydantic model.
                                        Default is True.

        Returns:
            List: A list of data component objects, either as raw STIX objects or as custom dictionaries following the
                    structure defined by the DataComponent Pydantic model, depending on the 'stix_format' flag.
        """
        relationships = self.get_relationships_by_object(stix_object, relationship_type='detects', target_only=True)
        filter_objects = [
            Filter('type', '=', ['x-mitre-data-component']),
            Filter('id', 'in', [r.source_ref for r in relationships])
        ]
        all_data_components = self.COMPOSITE_DS.query(filter_objects)

        if not stix_format:
            all_data_components = self.parse_stix_objects(all_data_components, DataComponent)
        return all_data_components

    def get_data_sources_metadata(self) -> List:
        """ 
        Extracts data sources metadata from all technique STIX objects accross all ATT&CK matrices.
        This function uses the x_mitre_data_sources field from attack-pattern objects.
        This function does NOT retrieve data sources as objects. Data sources as objects are now retrieved by the get_data_sources() function.

        Returns:
            List: A list of data source objects
        """
        techniques = self.get_techniques()
        data_sources = []
        for t in techniques:
            if 'x_mitre_data_sources' in t.keys():
                data_sources += [d for d in t['x_mitre_data_sources'] if d not in data_sources]
        return data_sources

    def get_techniques_by_data_sources(self, *data_sources, stix_format=True) -> List:
        """
        Extracts technique STIX objects by specific data sources across all ATT&CK matrices.

        Args:
            *data_sources (str): An arbitrary number of strings, each representing the name of a data source. 
                                Techniques related to any of these data sources will be extracted.
            stix_format (bool, optional): If True, returns results in original STIX format. If False,
                                returns techniques as custom dictionaries parsed according to the Technique Pydantic model.

        Returns:
            List: A list of techniques related to the specified data sources. Each element in the list is either 
                a raw STIX object or a custom dictionary, depending on the 'stix_format' flag.
        """
        techniques_results = []
        techniques = self.get_techniques()
        for d in data_sources:
            for t in techniques:
                if 'x_mitre_data_sources' in t.keys() and any(d.lower() in x.lower() for x in t['x_mitre_data_sources']):
                    if t not in techniques_results:
                        techniques_results.append(t)
        if not stix_format:
            techniques_results = self.parse_stix_objects(techniques_results, Technique)
        return techniques_results

    def export_groups_navigator_layers(self):
        """ Export group STIX objects metadata in MITRE Navigator Layers format """
        techniques_used = self.get_techniques_used_by_all_groups()
        groups = self.get_groups()
        groups_list = []
        for g in groups:
            group_dict = dict()
            group_dict[g['name']] = []
            groups_list.append(group_dict)      
        for group in groups_list:
            for group_name,techniques_list in group.items():
                for gut in techniques_used:
                    if group_name == gut['name']:
                        technique_dict = dict()
                        technique_dict['techniqueId'] = gut['technique_id']
                        technique_dict['techniqueName'] = gut['technique']
                        technique_dict['comment'] = gut['relationship_description']
                        technique_dict['tactic'] = gut['tactic']
                        technique_dict['group_id'] = gut['external_references'][0]['external_id']
                        if 'data_sources' in gut.keys():
                            technique_dict['dataSources'] = gut['data_sources']
                        techniques_list.append(technique_dict)
        for group in groups_list:
            for k,v in group.items():
                if v:
                    actor_layer = {
                        "description": ("Enterprise techniques used by {0}, ATT&CK group {1} v1.0".format(k,v[0]['group_id'])),
                        "name": ("{0} ({1})".format(k,v[0]['group_id'])),
                        "domain": "mitre-enterprise",
                        "versions": {
                            "attack": "10",
                            "navigator": "4.5.5",
                            "layer": "4.3"
                        },
                        "techniques": [
                            {
                                "score": 1,
                                "techniqueID" : technique['techniqueId'],
                                "techniqueName" : technique['techniqueName'],
                                "comment": technique['comment']
                            } for technique in v
                        ],
                        "gradient": {
                            "colors": [
                                "#ffffff",
                                "#ff6666"
                            ],
                            "minValue": 0,
                            "maxValue": 1
                        },
                        "legendItems": [
                            {
                                "label": ("used by {}".format(k)),
                                "color": "#ff6666"
                            }
                        ]
                    }
                    with open(('{0}_{1}.json'.format(k,v[0]['group_id'])), 'w') as f:
                        f.write(json.dumps(actor_layer))
    
    def  get_data_components_by_data_source(self, stix_object: Any, stix_format: bool = True) -> List:
        """
        Extracts data component STIX objects referenced by a specific data source STIX object.

        Args:
            stix_object (Any): The STIX object representing the data source from which
                                        data component STIX objects are to be retrieved. It must
                                        include an 'id' key that represents the STIX identifier of the data source.
            stix_format (bool, optional): If True, returns results in the original STIX format. If False,
                                        returns data components as custom dictionaries parsed according
                                        to the DataComponent Pydantic model. Default is True.

        Returns:
            List: A list of data component STIX objects or their custom dictionary representations,
                    depending on the 'stix_format' flag. Each object in the list is associated with the specified data source.
        """
        filter_objects = [
            Filter('type', '=', 'x-mitre-data-component'),
            Filter('x_mitre_data_source_ref', '=', stix_object['id'])
        ]
        data_components = self.COMPOSITE_DS.query(filter_objects)
        if not stix_format:
            data_components = self.parse_stix_objects(data_components, DataComponent)
        return data_components

    def get_data_source_by_data_component(self, stix_object: Any, stix_format: bool = True) -> List:
        """
        Extracts data source STIX objects referenced by a specific data component STIX object.

        Args:
            stix_object (Any): The STIX object representing the data component from which
                                        data source STIX objects are to be retrieved. It must
                                        include an 'id' key that represents the STIX identifier of the data component.
            stix_format (bool, optional): If True, returns results in the original STIX format. If False,
                                        returns data sources as custom dictionaries parsed according
                                        to the DataSource Pydantic model. Default is True.

        Returns:
            List: A list of data source STIX objects or their custom dictionary representations,
                    depending on the 'stix_format' flag. Each object in the list is associated with the specified data component.
        """

        filter_objects = [
            Filter('type', '=', 'x-mitre-data-source'),
            Filter('id', '=', stix_object['x_mitre_data_source_ref'])
        ]

        data_source = self.COMPOSITE_DS.query(filter_objects)

        if not stix_format:
            data_source = self.parse_stix_objects(data_source, DataSource)

        return data_source

    def enrich_techniques_data_sources(self, stix_objects: List) -> List:
        """
        Adds data sources and their respective data components context to a list of STIX Technique objects.
        This function enhances each technique with detailed data source information, making the contextual
        details of each technique more comprehensive and actionable.

        Args:
            stix_objects (List): A list of STIX objects representing techniques, where
                                    each technique is expected to be a dictionary containing at least the STIX ID.

        Returns:
            List: A list of enriched STIX objects representing techniques, each now including
                    additional context about data sources and data components associated with the technique.
        """
        # Get 'detects' relationships
        relationships = self.get_relationships(relationship_type='detects')

        # Get all data component objects
        data_components = self.get_data_components()

        # Get all data source objects without data components objects
        data_sources = self.get_data_sources()

        # Create Data Sources and Data Components lookup tables
        ds_lookup = {ds['id']:ds for ds in data_sources}
        dc_lookup = {dc['id']:dc for dc in data_components}

        # https://stix2.readthedocs.io/en/latest/guide/versioning.html
        for i in range(len(stix_objects)):
            technique_ds = dict()
            for rl in relationships:
                if stix_objects[i]['id'] == rl['target_ref']:
                    dc = dc_lookup[rl['source_ref']]
                    dc_ds_ref = dc['x_mitre_data_source_ref']
                    if dc_ds_ref not in technique_ds.keys():
                        technique_ds[dc_ds_ref] = ds_lookup[dc_ds_ref].copy()
                        technique_ds[dc_ds_ref]['data_components'] = list()
                    if dc not in technique_ds[dc_ds_ref]['data_components']:
                        technique_ds[dc_ds_ref]['data_components'].append(dc)
            if technique_ds:
                new_data_sources = [ v for v in technique_ds.values()]
                stix_objects[i] = stix_objects[i].new_version(x_mitre_data_sources = new_data_sources)
        return stix_objects
<|MERGE_RESOLUTION|>--- conflicted
+++ resolved
@@ -1836,8 +1836,7 @@
             groups_use_techniques = self.parse_stix_objects(groups_use_techniques, GroupTechnique)
         return groups_use_techniques
 
-<<<<<<< HEAD
-    def get_software_used_by_group(self, stix_object: Any = None, stix_format: bool = True) -> List:
+    def get_software_used_by_group(self, stix_object: Any = None, stix_format: bool = True, batch_size=10) -> List:
         """
         Retrieves techniques used by a specified group STIX object across all ATT&CK matrices.
 
@@ -1846,18 +1845,9 @@
             stix_format (bool, optional): If True, returns technique objects in their original STIX format. If False,
                                         returns techniques as custom dictionaries parsed according to the Technique Pydantic model.
                                         Default is True.
-
-=======
-    def get_software_used_by_group(self, stix_object, stix_format=True, batch_size=10):
-        """ Extracts software STIX objects used by one group accross all ATT&CK matrices
-
-        Args:
-            stix_object (stix object) : STIX Object group to extract software from
-            stix_format (bool):  Returns results in original STIX format or friendly syntax (e.g. 'attack-pattern' or 'technique')
             batch_size (int): The batch size to use when querying the TAXII datastore. Use a lower batch size if the
                               URI becomes too long and you get HTTP 414 errors.
-        
->>>>>>> 57d86c4a
+
         Returns:
             List: A list of software objects used by a specific group, either as raw STIX objects or as custom dictionaries following the
                     structure defined by the Software Pydantic model, depending on the 'stix_format' flag.
